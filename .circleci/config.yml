version: 2.1

## Build conditions
# Build in any branch or tag
build_always: &build_always
  filters:
    tags:
      only: /^v.*/
# Build only in master or in tags
build_on_master: &build_on_master
  filters:
    tags:
      only: /^v.*/
    branches:
      only: master
# Build only in tags (release)
build_on_tag: &build_on_tag
  filters:
    tags:
      only: /^v.*/
    branches:
      ignore: /.*/

workflows:
  version: 2
  kubeapps:
    jobs:
      - test_go:
          <<: *build_always
      - test_dashboard:
          <<: *build_always
      - test_pinniped_proxy:
          <<: *build_always
      - test_chart_render:
          <<: *build_always
      - build_go_images:
          <<: *build_always
      - build_dashboard:
          <<: *build_always
      - build_pinniped_proxy:
          <<: *build_always
      - local_e2e_tests:
          <<: *build_always
          matrix:
            parameters:
              # Enable the line below to do bundle builds to debug CI issues
              number: ["1"]
              # number: ["1", "2", "3", "4", "5", "6", "7", "8", "9", "10"]
          requires:
            - test_go
            - test_dashboard
            - build_go_images
            - build_dashboard
      - GKE_1_15_MASTER:
          <<: *build_on_master
          requires:
            - test_go
            - test_dashboard
            - build_go_images
            - build_dashboard
      - GKE_1_15_LATEST_RELEASE:
          <<: *build_on_master
          requires:
            - test_go
            - test_dashboard
            - build_go_images
            - build_dashboard
      - GKE_1_16_MASTER:
          <<: *build_on_master
          requires:
            - test_go
            - test_dashboard
            - build_go_images
            - build_dashboard
      - GKE_1_16_LATEST_RELEASE:
          <<: *build_on_master
          requires:
            - test_go
            - test_dashboard
            - build_go_images
            - build_dashboard
      - sync_chart:
          <<: *build_on_master
          requires:
            - local_e2e_tests
            - GKE_1_15_MASTER
            - GKE_1_15_LATEST_RELEASE
            - GKE_1_16_MASTER
            - GKE_1_16_LATEST_RELEASE
      - push_images:
          <<: *build_on_master
          requires:
            - local_e2e_tests
            - GKE_1_15_MASTER
            - GKE_1_15_LATEST_RELEASE
            - GKE_1_16_MASTER
            - GKE_1_16_LATEST_RELEASE
      - release:
          <<: *build_on_tag
          requires:
            - local_e2e_tests
            - GKE_1_15_MASTER
            - GKE_1_15_LATEST_RELEASE
            - GKE_1_16_MASTER
            - GKE_1_16_LATEST_RELEASE

## Definitions
install_gcloud_sdk: &install_gcloud_sdk
  run: |
    echo "export PATH=$PATH:${HOME}/google-cloud-sdk/bin" >> $BASH_ENV
    echo "export CLOUDSDK_CORE_DISABLE_PROMPTS=1" >> $BASH_ENV
    if [ ! -d ${HOME}/google-cloud-sdk/bin ]; then
      rm -rf $HOME/google-cloud-sdk;
      curl https://sdk.cloud.google.com | bash;
    fi
install_helm_cli: &install_helm_cli
  run: |
    wget https://get.helm.sh/helm-${HELM_VERSION}-linux-amd64.tar.gz
    tar zxf helm-$HELM_VERSION-linux-amd64.tar.gz
    sudo mv linux-amd64/helm /usr/local/bin/
exports: &exports
  run: |
    # It is not possible to resolve env vars in the environment section:
    # https://circleci.com/docs/2.0/env-vars/#using-bash_env-to-set-environment-variables
    # DEV_TAG and PROD_TAG are the tags used for the Kubeapps docker images
    echo "export DEV_TAG=build-${CIRCLE_SHA1}" >> $BASH_ENV
    echo "export PROD_TAG=${CIRCLE_TAG:-latest}" >> $BASH_ENV
    # Apart from using a DEV_TAG we use a different image ID to avoid polluting the tag
    # history of the production tag
    echo "export IMG_MODIFIER=-ci" >> $BASH_ENV
build_images: &build_images
  steps:
    - setup_remote_docker:
        version: 19.03.13
    - checkout
    - <<: *exports
    - run: |
        mkdir -p images/
        read -ra IMG_ARRAY \<<< "$IMAGES"
        if [[ -n "${CIRCLE_TAG}" ]]; then
          makeArgs="VERSION=${CIRCLE_TAG}"
        fi
        for IMAGE in "${IMG_ARRAY[@]}"; do
          make IMG_MODIFIER="$IMG_MODIFIER" IMAGE_TAG="${DEV_TAG}" $makeArgs kubeapps/${IMAGE}
          if [[ -n "${DOCKER_USERNAME}" && -n "${DOCKER_PASSWORD}" ]]; then
            docker login -u="${DOCKER_USERNAME}" -p="${DOCKER_PASSWORD}"
            docker push kubeapps/${IMAGE}${IMG_MODIFIER}:${DEV_TAG}
          fi
          docker save kubeapps/${IMAGE}${IMG_MODIFIER}:${DEV_TAG} > images/${IMAGE}${IMG_MODIFIER}:${DEV_TAG}
        done
    - persist_to_workspace:
        root: images
        paths:
          - "*"
install_kubectl: &install_kubectl
  run: |
    curl -LO https://storage.googleapis.com/kubernetes-release/release/v1.20.5/bin/linux/amd64/kubectl
    chmod +x ./kubectl
    sudo mv ./kubectl /usr/local/bin/kubectl
run_e2e_tests: &run_e2e_tests
  run: |
    # If we want to test the latest version instead we override the image to be used
    if [[ -n "$TEST_LATEST_RELEASE" ]]; then
      source ./script/chart_sync_utils.sh
      latest=$(latestReleaseTag)
      DEV_TAG=${latest/v/}
      IMG_MODIFIER=""
    fi
    if ./script/e2e-test.sh $DEV_TAG $IMG_MODIFIER; then
      # Test success
      echo "export TEST_RESULT=$?" >> $BASH_ENV
    else
      # Test failed
      echo "export TEST_RESULT=$?" >> $BASH_ENV
    fi
gke_test: &gke_test
  docker:
    - image: circleci/golang:1.13
  steps:
    - checkout
    - run: |
        source ./script/chart_sync_utils.sh

        # In case of GKE we will only want to build if it is
        # a build of a branch in the kubeapps repository
        if [[ -z "$GKE_ADMIN" ]]; then
          echo "Step aborted, we are not in the Kubeapps repository"
          circleci step halt
        fi

        # Cancel job if this is a test stable release job but
        # the chart version has not been bumped
        if [[ -n "$TEST_LATEST_RELEASE" ]] && ! changedVersion; then
          echo "Step aborted, we are not releasing a new version of the chart"
          circleci step halt
        fi
    - <<: *exports
    - <<: *install_gcloud_sdk
    - setup_remote_docker
    - run: |
        gcloud -q config set project $GKE_PROJECT
        export GOOGLE_APPLICATION_CREDENTIALS=/tmp/client_secrets.json
        echo $GCLOUD_KEY > $GOOGLE_APPLICATION_CREDENTIALS
        if [ -a $GOOGLE_APPLICATION_CREDENTIALS ]; then
          gcloud -q auth activate-service-account --key-file $GOOGLE_APPLICATION_CREDENTIALS;
        fi
    - <<: *install_kubectl
    # A GKE cluster name cannot contain non-alphanumeric characters (nor uppercase letters)
    - run: echo "export ESCAPED_GKE_CLUSTER=$(echo ${GKE_CLUSTER}-${CIRCLE_BRANCH:-$CIRCLE_TAG}-${TEST_LATEST_RELEASE}-${GKE_BRANCH}-ci | sed 's/[^a-z0-9-]//g')" >> $BASH_ENV
    - run: ./script/start-gke-env.sh $ESCAPED_GKE_CLUSTER $GKE_ZONE $GKE_BRANCH $GKE_ADMIN > /dev/null
    # Install helm
    - <<: *install_helm_cli
    - <<: *run_e2e_tests
    - store_artifacts:
        path: integration/reports
    - run: exit $TEST_RESULT
    - run:
        name: Cleanup GKE Cluster
        command: gcloud container clusters delete --async --zone $GKE_ZONE $ESCAPED_GKE_CLUSTER
        when: always
local_e2e_steps: &local_e2e_steps
  steps:
    - checkout
    - <<: *exports
    # Install kind
    - run: |
        curl -LO https://github.com/kubernetes-sigs/kind/releases/download/v0.10.0/kind-Linux-amd64
        chmod +x kind-Linux-amd64
        sudo mv kind-Linux-amd64 /usr/local/bin/kind
    - run: |
        if kind create cluster; then
          echo "Cluster created"
        else
          echo "Cluster creation failed, retrying"
          kind delete cluster || true
          kind create cluster
        fi
    - run: echo "export KUBECONFIG=$(kind get kubeconfig-path --name=kind)" >> $BASH_ENV
    - <<: *install_kubectl
    - <<: *install_helm_cli
    # Load images from other jobs
    - attach_workspace:
        at: /tmp/images
    - run: for image in /tmp/images/*; do kind load image-archive "$image"; done
    - <<: *run_e2e_tests
    - store_artifacts:
        path: integration/reports
    - run: exit $TEST_RESULT
###

jobs:
  test_go:
    working_directory: /go/src/github.com/kubeapps/kubeapps
    environment:
      CGO_ENABLED: "0"
    docker:
      - image: circleci/golang:1.13
    steps:
      - checkout
      - <<: *exports
      - run: make test
      - setup_remote_docker
      # Integration tests for DB
      - run: |
<<<<<<< HEAD
          docker run -d --name postgresql --rm --publish 5432:5432 -e ALLOW_EMPTY_PASSWORD=yes bitnami/postgresql:11.11.0-debian-10-r45
=======
          docker run -d --name postgresql --rm --publish 5432:5432 -e ALLOW_EMPTY_PASSWORD=yes bitnami/postgresql:11.11.0-debian-10-r31
>>>>>>> 93f7e72a
          docker run --network container:postgresql -d --name tests circleci/golang:1.13 tail -f /dev/null
          docker cp /go tests:/
          docker exec -it tests /bin/sh -c "cd /go/src/github.com/kubeapps/kubeapps/ && make test-db"
  test_dashboard:
    docker:
      - image: circleci/node:12
    steps:
      - checkout
      - run: yarn install --cwd=dashboard --frozen-lockfile
      - run: yarn --cwd=dashboard run lint
      - run: yarn --cwd=dashboard run test --maxWorkers=4 --coverage
  test_pinniped_proxy:
    docker:
      - image: circleci/rust:1.50
    steps:
      - checkout
      - run: cargo test --manifest-path ./cmd/pinniped-proxy/Cargo.toml
  test_chart_render:
    environment:
      HELM_VERSION: "v3.5.2"
    docker:
      - image: circleci/golang:1.13
    steps:
      - <<: *exports
      - checkout
      - <<: *install_helm_cli
      - run: ./script/chart-template-test.sh
  build_go_images:
    docker:
      - image: circleci/golang:1.13
    working_directory: /go/src/github.com/kubeapps/kubeapps
    environment:
      GOPATH: /home/circleci/.go_workspace
      IMAGES: "kubeops apprepository-controller asset-syncer assetsvc"
    <<: *build_images
  build_dashboard:
    docker:
      - image: circleci/golang:1.13
    environment:
      IMAGES: "dashboard"
    <<: *build_images
  build_pinniped_proxy:
    docker:
      # We're building the image in a docker container anyway so just re-use the golang image already in use.
      - image: circleci/golang:1.13
    environment:
      IMAGES: "pinniped-proxy"
    <<: *build_images
  release:
    docker:
      - image: circleci/golang:1.13
    steps:
      - checkout
      - run: REPO_DOMAIN=kubeapps REPO_NAME=kubeapps ./script/create_release.sh ${CIRCLE_TAG}
  local_e2e_tests:
    machine: true
    environment:
      HELM_VERSION: "v3.5.2"
      KUBEAPPS_DB: "postgresql"
      TEST_UPGRADE: "1"
<<<<<<< HEAD
=======
      DEFAULT_DEX_IP: "172.18.0.2"
      OLM_VERSION: "v0.17.0"
      MKCERT_VERSION: "v1.4.3"
      KUBECTL_VERSION: "v1.20.5"
      KIND_VERSION: "v0.10.0"
>>>>>>> 93f7e72a
    parameters:
      number:
        type: string
    <<: *local_e2e_steps
  GKE_1_15_MASTER:
    <<: *gke_test
    environment:
      HELM_VERSION: "v3.5.2"
      GKE_BRANCH: "1.15"
      KUBEAPPS_DB: "postgresql"
  GKE_1_15_LATEST_RELEASE:
    <<: *gke_test
    environment:
      HELM_VERSION: "v3.5.2"
      GKE_BRANCH: "1.15"
      KUBEAPPS_DB: "postgresql"
      TEST_LATEST_RELEASE: 1
  GKE_1_16_MASTER:
    <<: *gke_test
    environment:
      HELM_VERSION: "v3.5.2"
      GKE_BRANCH: "1.16"
      KUBEAPPS_DB: "postgresql"
  GKE_1_16_LATEST_RELEASE:
    <<: *gke_test
    environment:
      HELM_VERSION: "v3.5.2"
      GKE_BRANCH: "1.16"
      KUBEAPPS_DB: "postgresql"
      TEST_LATEST_RELEASE: 1
  sync_chart:
    docker:
      - image: circleci/golang:1.13
    steps:
      - checkout
      - add_ssh_keys:
          fingerprints:
            - "cc:ed:2d:1f:74:3b:32:c3:99:62:d7:7d:81:af:01:e0"
      - run: |
          if ls ~/.ssh/id_rsa_* 1> /dev/null 2>&1; then
            # Change order to use configured ssh_key first
            ssh-add -D
            ssh-add ~/.ssh/id_rsa_* ~/.ssh/id_rsa
          fi
          ./script/chart_sync.sh kubernetes-bitnami kubernetes@bitnami.com
  push_images:
    docker:
      - image: circleci/golang:1.13
    steps:
      - setup_remote_docker
      - <<: *exports
      - run: |
          if [[ -z "$CIRCLE_PULL_REQUEST" && -n "$DOCKER_USERNAME" && -n "$DOCKER_PASSWORD" ]]; then
            docker login -u="${DOCKER_USERNAME}" -p="${DOCKER_PASSWORD}"
            for IMAGE in kubeapps/apprepository-controller kubeapps/dashboard kubeapps/asset-syncer kubeapps/assetsvc kubeapps/kubeops kubeapps/pinniped-proxy; do
              docker pull ${IMAGE}${IMG_MODIFIER}:${DEV_TAG}
              docker tag ${IMAGE}${IMG_MODIFIER}:${DEV_TAG} ${IMAGE}:${PROD_TAG}
              docker push ${IMAGE}:${PROD_TAG}
            done
          fi<|MERGE_RESOLUTION|>--- conflicted
+++ resolved
@@ -51,6 +51,7 @@
             - test_dashboard
             - build_go_images
             - build_dashboard
+            - build_pinniped_proxy
       - GKE_1_15_MASTER:
           <<: *build_on_master
           requires:
@@ -106,28 +107,34 @@
 
 ## Definitions
 install_gcloud_sdk: &install_gcloud_sdk
-  run: |
-    echo "export PATH=$PATH:${HOME}/google-cloud-sdk/bin" >> $BASH_ENV
-    echo "export CLOUDSDK_CORE_DISABLE_PROMPTS=1" >> $BASH_ENV
-    if [ ! -d ${HOME}/google-cloud-sdk/bin ]; then
-      rm -rf $HOME/google-cloud-sdk;
-      curl https://sdk.cloud.google.com | bash;
-    fi
+  run:
+    name: "Install gcloud sdk"
+    command: |
+      echo "export PATH=$PATH:${HOME}/google-cloud-sdk/bin" >> $BASH_ENV
+      echo "export CLOUDSDK_CORE_DISABLE_PROMPTS=1" >> $BASH_ENV
+      if [ ! -d ${HOME}/google-cloud-sdk/bin ]; then
+        rm -rf $HOME/google-cloud-sdk;
+        curl https://sdk.cloud.google.com | bash;
+      fi
 install_helm_cli: &install_helm_cli
-  run: |
-    wget https://get.helm.sh/helm-${HELM_VERSION}-linux-amd64.tar.gz
-    tar zxf helm-$HELM_VERSION-linux-amd64.tar.gz
-    sudo mv linux-amd64/helm /usr/local/bin/
+  run:
+    name: "Install helm"
+    command: |
+      wget https://get.helm.sh/helm-${HELM_VERSION}-linux-amd64.tar.gz
+      tar zxf helm-$HELM_VERSION-linux-amd64.tar.gz
+      sudo mv linux-amd64/helm /usr/local/bin/
 exports: &exports
-  run: |
-    # It is not possible to resolve env vars in the environment section:
-    # https://circleci.com/docs/2.0/env-vars/#using-bash_env-to-set-environment-variables
-    # DEV_TAG and PROD_TAG are the tags used for the Kubeapps docker images
-    echo "export DEV_TAG=build-${CIRCLE_SHA1}" >> $BASH_ENV
-    echo "export PROD_TAG=${CIRCLE_TAG:-latest}" >> $BASH_ENV
-    # Apart from using a DEV_TAG we use a different image ID to avoid polluting the tag
-    # history of the production tag
-    echo "export IMG_MODIFIER=-ci" >> $BASH_ENV
+  run:
+    name: "Export variables"
+    command: |
+      # It is not possible to resolve env vars in the environment section:
+      # https://circleci.com/docs/2.0/env-vars/#using-bash_env-to-set-environment-variables
+      # DEV_TAG and PROD_TAG are the tags used for the Kubeapps docker images
+      echo "export DEV_TAG=build-${CIRCLE_SHA1}" >> $BASH_ENV
+      echo "export PROD_TAG=${CIRCLE_TAG:-latest}" >> $BASH_ENV
+      # Apart from using a DEV_TAG we use a different image ID to avoid polluting the tag
+      # history of the production tag
+      echo "export IMG_MODIFIER=-ci" >> $BASH_ENV
 build_images: &build_images
   steps:
     - setup_remote_docker:
@@ -152,27 +159,165 @@
         root: images
         paths:
           - "*"
+install_cluster: &install_cluster
+  run:
+    name: "Install cluster"
+    command: |
+      sed -i "s/172.18.0.2/$DEFAULT_DEX_IP/g" ./docs/user/manifests/kubeapps-local-dev-apiserver-config.yaml
+      {
+        echo "Creating cluster..."
+        kind create cluster --name kubeapps-ci --config=./docs/user/manifests/kubeapps-local-dev-apiserver-config.yaml --kubeconfig=${HOME}/.kube/kind-config-kubeapps-ci --retain --wait 120s &&
+        kubectl --context kind-kubeapps-ci --kubeconfig ${HOME}/.kube/kind-config-kubeapps-ci apply -f ./docs/user/manifests/kubeapps-local-dev-users-rbac.yaml &&
+        kubectl --context kind-kubeapps-ci --kubeconfig ${HOME}/.kube/kind-config-kubeapps-ci apply -f ./docs/user/manifests/ingress-nginx-kind-with-large-proxy-buffers.yaml &&
+        sleep 5 &&
+        kubectl --context kind-kubeapps-ci --kubeconfig ${HOME}/.kube/kind-config-kubeapps-ci wait --namespace ingress-nginx --for=condition=ready pod --selector=app.kubernetes.io/component=controller --timeout=120s &&
+        echo "Cluster created"
+      } || {
+        echo "Cluster creation failed, retrying..."
+        kind delete clusters kubeapps-ci || true
+        kind create cluster --name kubeapps-ci --config=./docs/user/manifests/kubeapps-local-dev-apiserver-config.yaml --kubeconfig=${HOME}/.kube/kind-config-kubeapps-ci --retain --wait 120s || true &&
+        kubectl --context kind-kubeapps-ci --kubeconfig ${HOME}/.kube/kind-config-kubeapps-ci apply -f ./docs/user/manifests/kubeapps-local-dev-users-rbac.yaml &&
+        kubectl --context kind-kubeapps-ci --kubeconfig ${HOME}/.kube/kind-config-kubeapps-ci apply -f ./docs/user/manifests/ingress-nginx-kind-with-large-proxy-buffers.yaml &&
+        sleep 5 &&
+        kubectl wait --namespace ingress-nginx --for=condition=ready pod --selector=app.kubernetes.io/component=controller --timeout=120s &&
+        echo "Cluster created"
+      } || {
+        echo "Error while creating the cluster after retry"
+      }
+export_cluster_variables: &export_cluster_variables
+  run:
+    name: "Export cluster variables"
+    command: |
+      DEX_IP=`docker network inspect kind | jq '.[0].IPAM.Config[0].Gateway' | sed  's/"//g' | awk -F. '{ print $1"."$2"."$3"."$4+1 }'`
+      ADDITIONAL_CLUSTER_IP=`docker network inspect kind | jq '.[0].IPAM.Config[0].Gateway' | sed  's/"//g' | awk -F. '{ print $1"."$2"."$3"."$4+2 }'`
+
+      echo DEFAULT_DEX_IP=$DEFAULT_DEX_IP
+      echo DEX_IP=$DEX_IP
+      echo ADDITIONAL_CLUSTER_IP=$ADDITIONAL_CLUSTER_IP
+
+      # If running kubectl without args, use the default "kubeapps-ci" cluster
+      cp ${HOME}/.kube/kind-config-kubeapps-ci ${HOME}/.kube/config
+      kubectl config set-context kind-kubeapps-ci 
+
+      # If the default IP the proper one, the multicluster setup will fail
+      if [ "$DEFAULT_DEX_IP" != "$DEX_IP" ]; then echo "Default IP does not match with current IP used in Kind"; exit 1; fi
+
+      echo "export DEFAULT_DEX_IP=${DEFAULT_DEX_IP}" >> $BASH_ENV
+      echo "export DEX_IP=${DEX_IP}" >> $BASH_ENV
+      echo "export ADDITIONAL_CLUSTER_IP=${ADDITIONAL_CLUSTER_IP}" >> $BASH_ENV
+install_additional_cluster: &install_additional_cluster
+  run:
+    name: "Install additional cluster"
+    command: |
+      sed -i "s/172.18.0.2/$DEFAULT_DEX_IP/g" ./docs/user/manifests/kubeapps-local-dev-additional-apiserver-config.yaml
+      {
+        echo "Creating additional cluster..."
+        kind create cluster --name kubeapps-ci-additional --config=./docs/user/manifests/kubeapps-local-dev-additional-apiserver-config.yaml --kubeconfig=${HOME}/.kube/kind-config-kubeapps-ci-additional --retain --wait 120s &&
+        kubectl --context kind-kubeapps-ci-additional --kubeconfig ${HOME}/.kube/kind-config-kubeapps-ci-additional apply --kubeconfig=${HOME}/.kube/kind-config-kubeapps-ci-additional -f ./docs/user/manifests/kubeapps-local-dev-users-rbac.yaml &&
+        kubectl --context kind-kubeapps-ci-additional --kubeconfig ${HOME}/.kube/kind-config-kubeapps-ci-additional apply --kubeconfig=${HOME}/.kube/kind-config-kubeapps-ci-additional -f ./docs/user/manifests/kubeapps-local-dev-namespace-discovery-rbac.yaml &&
+          echo "Additional cluster created"
+      } || {
+          echo "Additional cluster creation failed, retrying..."
+          kind delete clusters kubeapps-ci-additional || true
+          kind create cluster --name kubeapps-ci-additional --config=./docs/user/manifests/kubeapps-local-dev-additional-apiserver-config.yaml --kubeconfig=${HOME}/.kube/kind-config-kubeapps-ci-additional --retain --wait 120s &&
+        kubectl --context kind-kubeapps-ci-additional --kubeconfig ${HOME}/.kube/kind-config-kubeapps-ci-additional apply --kubeconfig=${HOME}/.kube/kind-config-kubeapps-ci-additional -f ./docs/user/manifests/kubeapps-local-dev-users-rbac.yaml &&
+        kubectl --context kind-kubeapps-ci-additional --kubeconfig ${HOME}/.kube/kind-config-kubeapps-ci-additional apply --kubeconfig=${HOME}/.kube/kind-config-kubeapps-ci-additional -f ./docs/user/manifests/kubeapps-local-dev-namespace-discovery-rbac.yaml &&
+          echo "Additional cluster created"
+      } || {
+          echo "Error while creating the additional cluster after retry"
+      }
+
+copy_apiserver_certificates: &copy_apiserver_certificates
+  run:
+    name: "Copy apiserver certificates"
+    command: |
+      # dex will be running on the same node as the API server in the dev environment, so we can reuse the key and cert from the apiserver
+      docker cp kubeapps-ci-control-plane:/etc/kubernetes/pki/apiserver.crt ./devel/dex.crt
+      docker cp kubeapps-ci-control-plane:/etc/kubernetes/pki/apiserver.key ./devel/dex.key
+      sudo chown circleci ./devel/dex.key
+      sudo chown circleci ./devel/dex.crt
+install_olm: &install_olm
+  run:
+    name: "Install OLM"
+    command: |
+      # Operators are not supported in GKE 1.14 and flaky in 1.15
+      if [[ -z "${GKE_BRANCH-}" ]]; then
+        echo "Installing OLM ${OLM_VERSION} ..."
+        url=https://github.com/operator-framework/operator-lifecycle-manager/releases/download/${OLM_VERSION}
+
+        kubectl --context kind-kubeapps-ci --kubeconfig ${HOME}/.kube/kind-config-kubeapps-ci apply -f ${url}/crds.yaml 
+        # Add sleep to avoid erros like "no matches for kind OperatorGroup"
+        sleep 10
+        kubectl --context kind-kubeapps-ci --kubeconfig ${HOME}/.kube/kind-config-kubeapps-ci apply -f ${url}/olm.yaml 
+      fi
+check_olm: &check_olm
+  run:
+    name: "Check OLM"
+    command: |
+      # Operators are not supported in GKE 1.14 and flaky in 1.15
+      if [[ -z "${GKE_BRANCH-}" ]]; then
+        echo "Waiting for OLM deployments to be ready..."
+        kubectl --context kind-kubeapps-ci --kubeconfig ${HOME}/.kube/kind-config-kubeapps-ci  wait --namespace olm --for=condition=available  --timeout=360s deployment/catalog-operator
+        kubectl --context kind-kubeapps-ci --kubeconfig ${HOME}/.kube/kind-config-kubeapps-ci  wait --namespace olm --for=condition=available  --timeout=360s deployment/olm-operator
+        kubectl --context kind-kubeapps-ci --kubeconfig ${HOME}/.kube/kind-config-kubeapps-ci  wait --namespace olm --for=condition=available  --timeout=360s deployment/packageserver
+      fi
 install_kubectl: &install_kubectl
-  run: |
-    curl -LO https://storage.googleapis.com/kubernetes-release/release/v1.20.5/bin/linux/amd64/kubectl
-    chmod +x ./kubectl
-    sudo mv ./kubectl /usr/local/bin/kubectl
+  run:
+    name: "Install kubectl"
+    command: |
+      curl -LO https://storage.googleapis.com/kubernetes-release/release/${KUBECTL_VERSION}/bin/linux/amd64/kubectl
+      chmod +x ./kubectl
+      sudo mv ./kubectl /usr/local/bin/kubectl
+install_kind: &install_kind
+  run:
+    name: "Install kind"
+    command: |
+      curl -LO https://github.com/kubernetes-sigs/kind/releases/download/${KIND_VERSION}/kind-Linux-amd64
+      chmod +x kind-Linux-amd64
+      sudo mv kind-Linux-amd64 /usr/local/bin/kind
+install_mkcert: &install_mkcert
+  run:
+    name: "Install mkcert"
+    command: |
+      curl -LO "https://github.com/FiloSottile/mkcert/releases/download/${MKCERT_VERSION}/mkcert-${MKCERT_VERSION}-linux-amd64"
+      chmod +x "mkcert-${MKCERT_VERSION}-linux-amd64"
+      sudo mv "mkcert-${MKCERT_VERSION}-linux-amd64" /usr/local/bin/mkcert
+      mkcert -install
+install_multicluster_deps: &install_multicluster_deps
+  run:
+    name: "Install multicluster deps"
+    command: |
+      helm repo add stable https://charts.helm.sh/stable
+      # Install dex
+      sed -i -e "s/172.18.0.2/$DEFAULT_DEX_IP/g;s/localhost/kubeapps-ci.kubeapps/g" ./docs/user/manifests/kubeapps-local-dev-dex-values.yaml
+      helm install dex stable/dex --namespace dex --create-namespace --values ./docs/user/manifests/kubeapps-local-dev-dex-values.yaml
+
+      # Install openldap
+      helm install ldap stable/openldap --namespace ldap --create-namespace 
+
+      # Create certs
+      kubectl -n dex create secret tls dex-web-server-tls --key ./devel/dex.key --cert ./devel/dex.crt
+      mkcert -key-file ./devel/localhost-key.pem -cert-file ./devel/localhost-cert.pem localhost kubeapps-ci.kubeapps $DEFAULT_DEX_IP
+
 run_e2e_tests: &run_e2e_tests
-  run: |
-    # If we want to test the latest version instead we override the image to be used
-    if [[ -n "$TEST_LATEST_RELEASE" ]]; then
-      source ./script/chart_sync_utils.sh
-      latest=$(latestReleaseTag)
-      DEV_TAG=${latest/v/}
-      IMG_MODIFIER=""
-    fi
-    if ./script/e2e-test.sh $DEV_TAG $IMG_MODIFIER; then
-      # Test success
-      echo "export TEST_RESULT=$?" >> $BASH_ENV
-    else
-      # Test failed
-      echo "export TEST_RESULT=$?" >> $BASH_ENV
-    fi
+  run:
+    name: "Run e2e tests script"
+    command: |
+      # If we want to test the latest version instead we override the image to be used
+      if [[ -n "$TEST_LATEST_RELEASE" ]]; then
+        source ./script/chart_sync_utils.sh
+        latest="$(latestReleaseTag)"
+        DEV_TAG=${latest/v/}
+        IMG_MODIFIER=""
+      fi
+      
+      if ./script/e2e-test.sh  $DEFAULT_DEX_IP $ADDITIONAL_CLUSTER_IP $DEV_TAG $IMG_MODIFIER; then
+        # Test success
+        echo "export TEST_RESULT=$?" >> $BASH_ENV
+      else
+        # Test failed
+        echo "export TEST_RESULT=$?" >> $BASH_ENV
+      fi
 gke_test: &gke_test
   docker:
     - image: circleci/golang:1.13
@@ -222,26 +367,25 @@
   steps:
     - checkout
     - <<: *exports
-    # Install kind
-    - run: |
-        curl -LO https://github.com/kubernetes-sigs/kind/releases/download/v0.10.0/kind-Linux-amd64
-        chmod +x kind-Linux-amd64
-        sudo mv kind-Linux-amd64 /usr/local/bin/kind
-    - run: |
-        if kind create cluster; then
-          echo "Cluster created"
-        else
-          echo "Cluster creation failed, retrying"
-          kind delete cluster || true
-          kind create cluster
-        fi
-    - run: echo "export KUBECONFIG=$(kind get kubeconfig-path --name=kind)" >> $BASH_ENV
+    - <<: *install_kind
     - <<: *install_kubectl
+    - <<: *install_cluster
+    - <<: *copy_apiserver_certificates
+    # Create the "kubeapps-ci-additional" cluster
+    - <<: *install_olm
+    - <<: *install_additional_cluster
+    # Export variables and kubeconfig
+    - <<: *export_cluster_variables
+    - <<: *install_mkcert
     - <<: *install_helm_cli
     # Load images from other jobs
     - attach_workspace:
         at: /tmp/images
-    - run: for image in /tmp/images/*; do kind load image-archive "$image"; done
+    - run:
+        name: Load CI images in the cluster
+        command: for image in /tmp/images/*; do kind load image-archive "$image" --name kubeapps-ci; done
+    - <<: *install_multicluster_deps
+    - <<: *check_olm
     - <<: *run_e2e_tests
     - store_artifacts:
         path: integration/reports
@@ -262,11 +406,7 @@
       - setup_remote_docker
       # Integration tests for DB
       - run: |
-<<<<<<< HEAD
           docker run -d --name postgresql --rm --publish 5432:5432 -e ALLOW_EMPTY_PASSWORD=yes bitnami/postgresql:11.11.0-debian-10-r45
-=======
-          docker run -d --name postgresql --rm --publish 5432:5432 -e ALLOW_EMPTY_PASSWORD=yes bitnami/postgresql:11.11.0-debian-10-r31
->>>>>>> 93f7e72a
           docker run --network container:postgresql -d --name tests circleci/golang:1.13 tail -f /dev/null
           docker cp /go tests:/
           docker exec -it tests /bin/sh -c "cd /go/src/github.com/kubeapps/kubeapps/ && make test-db"
@@ -299,7 +439,7 @@
       - image: circleci/golang:1.13
     working_directory: /go/src/github.com/kubeapps/kubeapps
     environment:
-      GOPATH: /home/circleci/.go_workspace
+      GOPATH: ${HOME}/.go_workspace
       IMAGES: "kubeops apprepository-controller asset-syncer assetsvc"
     <<: *build_images
   build_dashboard:
@@ -327,14 +467,11 @@
       HELM_VERSION: "v3.5.2"
       KUBEAPPS_DB: "postgresql"
       TEST_UPGRADE: "1"
-<<<<<<< HEAD
-=======
       DEFAULT_DEX_IP: "172.18.0.2"
       OLM_VERSION: "v0.17.0"
       MKCERT_VERSION: "v1.4.3"
       KUBECTL_VERSION: "v1.20.5"
       KIND_VERSION: "v0.10.0"
->>>>>>> 93f7e72a
     parameters:
       number:
         type: string
