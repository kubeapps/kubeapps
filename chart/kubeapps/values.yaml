--- conflicted
+++ resolved
@@ -134,15 +134,10 @@
   nodeSelector: {}
   tolerations: []
   affinity: {}
-
-<<<<<<< HEAD
 jobsRepositorySyncProxy:
   https_proxy: ""
   http_proxy: ""
   no_proxy: "0.0.0.0/0" # no  proxy for all
-
-chartsvc:
-=======
 # Hooks are used to perform actions like populating apprepositories
 # or creating required resources during installation or upgrade
 hooks:
@@ -159,7 +154,6 @@
 # to configure a different Tiller host to use.
 tillerProxy:
   replicaCount: 2
->>>>>>> 3b181208
   image:
     registry: docker.io
     repository: kubeapps/tiller-proxy
