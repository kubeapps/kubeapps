--- conflicted
+++ resolved
@@ -25,8 +25,4 @@
 name: kubeapps
 sources:
   - https://github.com/kubeapps/kubeapps
-<<<<<<< HEAD
-version: 7.1.2-dev1
-=======
-version: 7.1.3-dev0
->>>>>>> 0240c96e
+version: 7.1.3-dev1