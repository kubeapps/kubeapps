--- conflicted
+++ resolved
@@ -28,11 +28,7 @@
 type Client struct{}
 
 // GetChart fake
-<<<<<<< HEAD
-func (f *Chart) GetChart(details *chartUtils.Details, repoURL string) (*chart3.Chart, error) {
-=======
-func (f *Client) GetChart(details *chartUtils.Details, repoURL string, requireV1Support bool) (*chartUtils.ChartMultiVersion, error) {
->>>>>>> a44455dc
+func (f *Client) GetChart(details *chartUtils.Details, repoURL string) (*chart3.Chart, error) {
 	vals, err := getValues([]byte(details.Values))
 	if err != nil {
 		return nil, err
