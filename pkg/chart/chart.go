/*
Copyright (c) 2018 Bitnami

Licensed under the Apache License, Version 2.0 (the "License");
you may not use this file except in compliance with the License.
You may obtain a copy of the License at

    http://www.apache.org/licenses/LICENSE-2.0

Unless required by applicable law or agreed to in writing, software
distributed under the License is distributed on an "AS IS" BASIS,
WITHOUT WARRANTIES OR CONDITIONS OF ANY KIND, either express or implied.
See the License for the specific language governing permissions and
limitations under the License.
*/

package chart

import (
	"bytes"
	"crypto/sha256"
	"crypto/tls"
	"crypto/x509"
	"encoding/json"
	"fmt"
	"io"
	"io/ioutil"
	"log"
	"net/http"
	"net/url"
	"os"
	"strings"
	"time"

	"github.com/ghodss/yaml"
<<<<<<< HEAD
	appRepo "github.com/kubeapps/kubeapps/cmd/apprepository-controller/pkg/client/clientset/versioned"
	corev1 "k8s.io/api/core/v1"
=======
	appRepov1 "github.com/kubeapps/kubeapps/cmd/apprepository-controller/pkg/apis/apprepository/v1alpha1"
>>>>>>> f2cef22c
	metav1 "k8s.io/apimachinery/pkg/apis/meta/v1"
	"k8s.io/client-go/kubernetes"
	"k8s.io/helm/pkg/proto/hapi/chart"
	"k8s.io/helm/pkg/repo"
)

const (
	defaultNamespace      = metav1.NamespaceSystem
	defaultRepoURL        = "https://kubernetes-charts.storage.googleapis.com"
	defaultTimeoutSeconds = 180
)

type repoIndex struct {
	checksum string
	index    *repo.IndexFile
}

var repoIndexes map[string]*repoIndex

func init() {
	repoIndexes = map[string]*repoIndex{}
}

// Details contains the information to retrieve a Chart
type Details struct {
	// RepoURL is the URL of the repository. Defaults to stable repo.
	RepoURL string `json:"repoUrl,omitempty"`
	// AppRepositoryResourceName specifies an app repository resource to use
	// for the request.
	// TODO(absoludity): Intended to supercede RepoURL and Auth below. Remove
	// RepoURL and Auth once #1110 complete.
	AppRepositoryResourceName string `json:"appRepositoryResourceName,omitempty"`
	// ChartName is the name of the chart within the repo.
	ChartName string `json:"chartName"`
	// ReleaseName is the Name of the release given to Tiller.
	ReleaseName string `json:"releaseName"`
	// Version is the chart version.
	Version string `json:"version"`
	// Auth is the authentication.
	Auth appRepov1.AppRepositoryAuth `json:"auth,omitempty"`
	// Values is a string containing (unparsed) YAML values.
	Values string `json:"values,omitempty"`
}

// HTTPClient Interface to perform HTTP requests
type HTTPClient interface {
	Do(req *http.Request) (*http.Response, error)
}

// LoadChart should return a Chart struct from an IOReader
type LoadChart func(in io.Reader) (*chart.Chart, error)

// Resolver for exposed funcs
type Resolver interface {
	ParseDetails(data []byte) (*Details, error)
	GetChart(details *Details, netClient HTTPClient) (*chart.Chart, error)
	InitNetClient(details *Details) (HTTPClient, error)
}

// Chart struct contains the clients required to retrieve charts info
type Chart struct {
	kubeClient    kubernetes.Interface
	appRepoClient appRepo.Interface
	load          LoadChart
	userAgent     string
}

// NewChart returns a new Chart
func NewChart(kubeClient kubernetes.Interface, appRepoClient appRepo.Interface, load LoadChart, userAgent string) *Chart {
	return &Chart{
		kubeClient,
		appRepoClient,
		load,
		userAgent,
	}
}

func getReq(rawURL string) (*http.Request, error) {
	parsedURL, err := url.ParseRequestURI(rawURL)
	if err != nil {
		return nil, err
	}

	req, err := http.NewRequest("GET", parsedURL.String(), nil)
	if err != nil {
		return nil, err
	}

	return req, nil
}

func readResponseBody(res *http.Response) ([]byte, error) {
	if res != nil {
		defer res.Body.Close()
	}

	if res.StatusCode != http.StatusOK {
		return nil, fmt.Errorf("chart download request failed")
	}

	body, err := ioutil.ReadAll(res.Body)
	if err != nil {
		return nil, err
	}
	return body, nil
}

func checksum(data []byte) string {
	hasher := sha256.New()
	hasher.Write(data)
	return string(hasher.Sum(nil))
}

// Cache the result of parsing the repo index since parsing this YAML
// is an expensive operation. See https://github.com/kubeapps/kubeapps/issues/1052
func getIndexFromCache(repoURL string, data []byte) (*repo.IndexFile, string) {
	sha := checksum(data)
	if repoIndexes[repoURL] == nil || repoIndexes[repoURL].checksum != sha {
		// The repository is not in the cache or the content changed
		return nil, sha
	}
	return repoIndexes[repoURL].index, sha
}

func storeIndexInCache(repoURL string, index *repo.IndexFile, sha string) {
	repoIndexes[repoURL] = &repoIndex{sha, index}
}

func parseIndex(data []byte) (*repo.IndexFile, error) {
	index := &repo.IndexFile{}
	err := yaml.Unmarshal(data, index)
	if err != nil {
		return index, err
	}
	index.SortEntries()
	return index, nil
}

// fetchRepoIndex returns a Helm repository
func fetchRepoIndex(netClient *HTTPClient, repoURL string) (*repo.IndexFile, error) {
	req, err := getReq(repoURL)
	if err != nil {
		return nil, err
	}

	res, err := (*netClient).Do(req)
	if err != nil {
		return nil, err
	}
	data, err := readResponseBody(res)
	if err != nil {
		return nil, err
	}

	index, sha := getIndexFromCache(repoURL, data)
	if index == nil {
		// index not found in the cache, parse it
		index, err = parseIndex(data)
		if err != nil {
			return nil, err
		}
		storeIndexInCache(repoURL, index, sha)
	}
	return index, nil
}

func resolveChartURL(index, chart string) (string, error) {
	indexURL, err := url.Parse(strings.TrimSpace(index))
	if err != nil {
		return "", err
	}
	chartURL, err := indexURL.Parse(strings.TrimSpace(chart))
	if err != nil {
		return "", err
	}
	return chartURL.String(), nil
}

// findChartInRepoIndex returns the URL of a chart given a Helm repository and its name and version
func findChartInRepoIndex(repoIndex *repo.IndexFile, repoURL, chartName, chartVersion string) (string, error) {
	errMsg := fmt.Sprintf("chart %q", chartName)
	if chartVersion != "" {
		errMsg = fmt.Sprintf("%s version %q", errMsg, chartVersion)
	}
	cv, err := repoIndex.Get(chartName, chartVersion)
	if err != nil {
		return "", fmt.Errorf("%s not found in repository", errMsg)
	}
	if len(cv.URLs) == 0 {
		return "", fmt.Errorf("%s has no downloadable URLs", errMsg)
	}
	return resolveChartURL(repoURL, cv.URLs[0])
}

// fetchChart returns the Chart content given an URL
func fetchChart(netClient *HTTPClient, chartURL string, load LoadChart) (*chart.Chart, error) {
	req, err := getReq(chartURL)
	if err != nil {
		return nil, err
	}

	res, err := (*netClient).Do(req)
	if err != nil {
		return nil, err
	}
	data, err := readResponseBody(res)
	if err != nil {
		return nil, err
	}
	return load(bytes.NewReader(data))
}

// ParseDetails return Chart details
func (c *Chart) ParseDetails(data []byte) (*Details, error) {
	details := &Details{}
	err := json.Unmarshal(data, details)
	if err != nil {
		return nil, fmt.Errorf("Unable to parse request body: %v", err)
	}

	if (details.RepoURL != "" || details.Auth.Header != nil || details.Auth.CustomCA != nil) && details.AppRepositoryResourceName != "" {
		return nil, fmt.Errorf("repoUrl or auth specified together with appRepositoryResourceName")
	}
	return details, nil
}

// clientWithDefaultHeaders implements chart.HTTPClient interface
// and includes an override of the Do method which injects our default
// headers - User-Agent and Authorization (when present)
type clientWithDefaultHeaders struct {
	client         HTTPClient
	defaultHeaders http.Header
}

// Do HTTP request
func (c *clientWithDefaultHeaders) Do(req *http.Request) (*http.Response, error) {
	for k, v := range c.defaultHeaders {
		// Only add the default header if it's not already set in the request.
		if _, ok := req.Header[k]; !ok {
			req.Header[k] = v
		}
	}
	return c.client.Do(req)
}

// InitNetClient returns an HTTP client based on the chart details loading a
// custom CA if provided (as a secret)
func (c *Chart) InitNetClient(details *Details) (HTTPClient, error) {
	// Require the SystemCertPool unless the env var is explicitly set.
	caCertPool, err := x509.SystemCertPool()
	if err != nil {
		if _, ok := os.LookupEnv("TILLER_PROXY_ALLOW_EMPTY_CERT_POOL"); !ok {
			return nil, err
		}
		caCertPool = x509.NewCertPool()
	}

	namespace := os.Getenv("POD_NAMESPACE")
	if namespace == "" {
		namespace = defaultNamespace
	}

	// If the app repo url is specified then we'll grab the customCA and
	// defaultHeaders from there, otherwise default to the current details.Auth
	// (until that path is removed).
	// TODO(absoludity): Check whether there is a reason that Details.Auth is a different type
	// to appRepo.Spec.Auth (though they have identical fields). The following would be simpler
	// if they were the same types, as we could just find the Auth struct, rather than secret
	// key refs.
	var customCASecretRef *corev1.SecretKeySelector
	var authHeaderSecretRef *corev1.SecretKeySelector
	if details.AppRepositoryResourceName != "" {
		appRepo, err := c.appRepoClient.KubeappsV1alpha1().AppRepositories(namespace).Get(details.AppRepositoryResourceName, metav1.GetOptions{})
		if err != nil {
			return nil, fmt.Errorf("unable to get app repository %q: %v", details.AppRepositoryResourceName, err)
		}
		if appRepo.Spec.Auth.CustomCA != nil {
			customCASecretRef = &appRepo.Spec.Auth.CustomCA.SecretKeyRef
		}
		if appRepo.Spec.Auth.Header != nil {
			authHeaderSecretRef = &appRepo.Spec.Auth.Header.SecretKeyRef
		}

	} else {
		if details.Auth.CustomCA != nil {
			customCASecretRef = &details.Auth.CustomCA.SecretKeyRef
		}
		if details.Auth.Header != nil {
			authHeaderSecretRef = &details.Auth.Header.SecretKeyRef
		}
	}

	if customCASecretRef != nil {
		caCertSecret, err := c.kubeClient.CoreV1().Secrets(namespace).Get(customCASecretRef.Name, metav1.GetOptions{})
		if err != nil {
			return nil, fmt.Errorf("unable to read secret %q: %v", customCASecretRef.Name, err)
		}

		// Append our cert to the system pool
		customData, ok := caCertSecret.Data[customCASecretRef.Key]
		if !ok {
			return nil, fmt.Errorf("secret %q did not contain key %q", customCASecretRef.Name, customCASecretRef.Key)
		}
		if ok := caCertPool.AppendCertsFromPEM(customData); !ok {
			return nil, fmt.Errorf("Failed to append %s to RootCAs", customCASecretRef.Name)
		}
	}

	defaultHeaders := http.Header{"User-Agent": []string{c.userAgent}}
	if authHeaderSecretRef != nil {
		secret, err := c.kubeClient.Core().Secrets(namespace).Get(authHeaderSecretRef.Name, metav1.GetOptions{})
		if err != nil {
			return nil, err
		}
		defaultHeaders.Set("Authorization", string(secret.Data[authHeaderSecretRef.Key]))
	}

	// Return Transport for testing purposes
	return &clientWithDefaultHeaders{
		client: &http.Client{
			Timeout: time.Second * defaultTimeoutSeconds,
			Transport: &http.Transport{
				Proxy: http.ProxyFromEnvironment,
				TLSClientConfig: &tls.Config{
					RootCAs: caCertPool,
				},
			},
		},
		defaultHeaders: defaultHeaders,
	}, nil
}

// GetChart retrieves and loads a Chart from a registry
func (c *Chart) GetChart(details *Details, netClient HTTPClient) (*chart.Chart, error) {
	repoURL := details.RepoURL
	if repoURL == "" {
		// FIXME: Make configurable
		repoURL = defaultRepoURL
	}
	repoURL = strings.TrimSuffix(strings.TrimSpace(repoURL), "/") + "/index.yaml"

	log.Printf("Downloading repo %s index...", repoURL)
	repoIndex, err := fetchRepoIndex(&netClient, repoURL)
	if err != nil {
		return nil, err
	}

	chartURL, err := findChartInRepoIndex(repoIndex, repoURL, details.ChartName, details.Version)
	if err != nil {
		return nil, err
	}

	log.Printf("Downloading %s ...", chartURL)
	chartRequested, err := fetchChart(&netClient, chartURL, c.load)
	if err != nil {
		return nil, err
	}
	return chartRequested, nil
}<|MERGE_RESOLUTION|>--- conflicted
+++ resolved
@@ -33,12 +33,9 @@
 	"time"
 
 	"github.com/ghodss/yaml"
-<<<<<<< HEAD
-	appRepo "github.com/kubeapps/kubeapps/cmd/apprepository-controller/pkg/client/clientset/versioned"
+	appRepoClientSet "github.com/kubeapps/kubeapps/cmd/apprepository-controller/pkg/client/clientset/versioned"
 	corev1 "k8s.io/api/core/v1"
-=======
 	appRepov1 "github.com/kubeapps/kubeapps/cmd/apprepository-controller/pkg/apis/apprepository/v1alpha1"
->>>>>>> f2cef22c
 	metav1 "k8s.io/apimachinery/pkg/apis/meta/v1"
 	"k8s.io/client-go/kubernetes"
 	"k8s.io/helm/pkg/proto/hapi/chart"
@@ -101,13 +98,13 @@
 // Chart struct contains the clients required to retrieve charts info
 type Chart struct {
 	kubeClient    kubernetes.Interface
-	appRepoClient appRepo.Interface
+	appRepoClient appRepoClientSet.Interface
 	load          LoadChart
 	userAgent     string
 }
 
 // NewChart returns a new Chart
-func NewChart(kubeClient kubernetes.Interface, appRepoClient appRepo.Interface, load LoadChart, userAgent string) *Chart {
+func NewChart(kubeClient kubernetes.Interface, appRepoClient appRepoClientSet.Interface, load LoadChart, userAgent string) *Chart {
 	return &Chart{
 		kubeClient,
 		appRepoClient,
