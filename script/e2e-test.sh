--- conflicted
+++ resolved
@@ -19,7 +19,6 @@
 
 # Constants
 ROOT_DIR="$(cd "$( dirname "${BASH_SOURCE[0]}" )/.." >/dev/null && pwd)"
-<<<<<<< HEAD
 USE_MULTICLUSTER_OIDC_ENV=${1:-false}
 OLM_VERSION=${2:-"v0.17.0"}
 DEX_IP=${3:-"172.18.0.2"}
@@ -27,11 +26,6 @@
 DEV_TAG=${5:?missing dev tag}
 IMG_MODIFIER=${6:-""}
 
-=======
-OLM_VERSION=${1:-"v0.17.0"}
-DEV_TAG=${2:?missing dev tag}
-IMG_MODIFIER=${3:-""}
->>>>>>> 84ccb4b3
 
 # TODO(andresmgot): While we work with beta releases, the Bitnami pipeline
 # removes the pre-release part of the tag
