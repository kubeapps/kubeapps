#!/usr/bin/env bash

# Copyright (c) 2018-2020 Bitnami
#
# Licensed under the Apache License, Version 2.0 (the "License");
# you may not use this file except in compliance with the License.
# You may obtain a copy of the License at
#
#     http://www.apache.org/licenses/LICENSE-2.0
#
# Unless required by applicable law or agreed to in writing, software
# distributed under the License is distributed on an "AS IS" BASIS,
# WITHOUT WARRANTIES OR CONDITIONS OF ANY KIND, either express or implied.
# See the License for the specific language governing permissions and
# limitations under the License.

set -o errexit
set -o pipefail

# Constants
ROOT_DIR="$(cd "$( dirname "${BASH_SOURCE[0]}" )/.." >/dev/null && pwd)"
OLM_VERSION=${1:-"v0.17.0"}
DEV_TAG=${2:?missing dev tag}
IMG_MODIFIER=${3:-""}

# TODO(andresmgot): While we work with beta releases, the Bitnami pipeline
# removes the pre-release part of the tag
if [[ -n "$TEST_LATEST_RELEASE" ]]; then
  DEV_TAG=${DEV_TAG/-beta.*/}
fi

# Load Generic Libraries
# shellcheck disable=SC1090
. "${ROOT_DIR}/script/libtest.sh"
# shellcheck disable=SC1090
. "${ROOT_DIR}/script/liblog.sh"
# shellcheck disable=SC1090
. "${ROOT_DIR}/script/libutil.sh"

# Auxiliar functions

########################
# Test Helm
# Globals:
#   HELM_*
# Arguments: None
# Returns: None
#########################
testHelm() {
  info "Running Helm tests..."
  helm test -n kubeapps kubeapps-ci
}

########################
# Check if the pod that populates de OperatorHub catalog is running
# Globals: None
# Arguments: None
# Returns: None
#########################
isOperatorHubCatalogRunning() {
  kubectl get pod -n olm -l olm.catalogSource=operatorhubio-catalog -o jsonpath='{.items[0].status.phase}' | grep Running
  # Wait also for the catalog to be populated
  kubectl get packagemanifests.packages.operators.coreos.com | grep prometheus
}

########################
# Install OLM
# Globals: None
# Arguments:
#   $1: Version of OLM
# Returns: None
#########################
installOLM() {
    local release=$1
    info "Installing OLM ${release} ..."
    url=https://github.com/operator-framework/operator-lifecycle-manager/releases/download/${release}
    namespace=olm

    kubectl apply -f "${url}/crds.yaml"
    kubectl wait --for=condition=Established -f "${url}/crds.yaml"
    kubectl apply -f "${url}/olm.yaml"

    # wait for deployments to be ready
    kubectl rollout status -w deployment/olm-operator --namespace="${namespace}"
    kubectl rollout status -w deployment/catalog-operator --namespace="${namespace}"

    retries=30
    until [[ $retries == 0 ]]; do
        new_csv_phase=$(kubectl get csv -n "${namespace}" packageserver -o jsonpath='{.status.phase}' 2>/dev/null || echo "Waiting for CSV to appear")
        if [[ $new_csv_phase != "$csv_phase" ]]; then
            csv_phase=$new_csv_phase
            echo "CSV \"packageserver\" phase: $csv_phase"
        fi
        if [[ "$new_csv_phase" == "Succeeded" ]]; then
      break
        fi
        sleep 10
        retries=$((retries - 1))
    done

  if [ $retries == 0 ]; then
      echo "CSV \"packageserver\" failed to reach phase succeeded"
      exit 1
  fi

  kubectl rollout status -w deployment/packageserver --namespace="${namespace}"
}

########################
# Install chartmuseum
# Globals: None
# Arguments:
#   $1: Username
#   $2: Password
# Returns: None
#########################
installChartmuseum() {
    local user=$1
    local password=$2
    info "Installing ChartMuseum ..."
    helm install chartmuseum --namespace kubeapps https://github.com/chartmuseum/charts/releases/download/chartmuseum-2.14.2/chartmuseum-2.14.2.tgz \
      --set env.open.DISABLE_API=false \
      --set persistence.enabled=true \
      --set secret.AUTH_USER=$user \
      --set secret.AUTH_PASS=$password
    kubectl rollout status -w deployment/chartmuseum-chartmuseum --namespace=kubeapps
}

########################
# Push a chart to chartmusem
# Globals: None
# Arguments:
#   $1: chart
#   $2: version
#   $3: chartmuseum username
#   $4: chartmuseum password
# Returns: None
#########################
pushChart() {
    local chart=$1
    local version=$2
    local user=$3
    local password=$4
    info "Adding ${chart}-${version} to ChartMuseum ..."
    curl -LO "https://charts.bitnami.com/bitnami/${chart}-${version}.tgz"

    local POD_NAME=$(kubectl get pods --namespace kubeapps -l "app=chartmuseum" -l "release=chartmuseum" -o jsonpath="{.items[0].metadata.name}")
    /bin/sh -c "kubectl port-forward $POD_NAME 8080:8080 --namespace kubeapps &"
    sleep 2
    curl -u "${user}:${password}" --data-binary "@${chart}-${version}.tgz" http://localhost:8080/api/charts
    pkill -f "kubectl port-forward $POD_NAME 8080:8080 --namespace kubeapps"
}

########################
# Install Kubeapps or upgrades it if it's already installed
# Arguments:
#   $1: chart source
# Returns: None
#########################
installOrUpgradeKubeapps() {
    local chartSource=$1
    # Install Kubeapps
    info "Installing Kubeapps..."
    helm upgrade --install kubeapps-ci --namespace kubeapps "${chartSource}" \
      ${invalidateCacheFlag} \
      "${img_flags[@]}" \
      "${@:2}" \
      --set frontend.replicaCount=1 \
      --set kubeops.replicaCount=1 \
      --set assetsvc.replicaCount=1 \
      --set dashboard.replicaCount=1 \
      --set postgresql.postgresqlPassword=password \
      --set postgresql.replication.enabled=false
}

# Operators are not supported in GKE 1.14 and flaky in 1.15
if [[ -z "${GKE_BRANCH-}" ]]; then
  installOLM v0.17.0
fi

info "IMAGE TAG TO BE TESTED: $DEV_TAG"
info "IMAGE_REPO_SUFFIX: $IMG_MODIFIER"
info "Cluster Version: $(kubectl version -o json | jq -r '.serverVersion.gitVersion')"
info "Kubectl Version: $(kubectl version -o json | jq -r '.clientVersion.gitVersion')"

# Use dev images or Bitnami if testing the latest release
image_prefix="kubeapps/"
[[ -n "${TEST_LATEST_RELEASE:-}" ]] && image_prefix="bitnami/kubeapps-"
images=(
  "apprepository-controller"
  "asset-syncer"
  "assetsvc"
  "dashboard"
  "kubeops"
  "pinniped-proxy"
)
images=("${images[@]/#/${image_prefix}}")
images=("${images[@]/%/${IMG_MODIFIER}}")
img_flags=(
  "--set" "apprepository.image.tag=${DEV_TAG}"
  "--set" "apprepository.image.repository=${images[0]}"
  "--set" "apprepository.syncImage.tag=${DEV_TAG}"
  "--set" "apprepository.syncImage.repository=${images[1]}"
  "--set" "assetsvc.image.tag=${DEV_TAG}"
  "--set" "assetsvc.image.repository=${images[2]}"
  "--set" "dashboard.image.tag=${DEV_TAG}"
  "--set" "dashboard.image.repository=${images[3]}"
  "--set" "kubeops.image.tag=${DEV_TAG}"
  "--set" "kubeops.image.repository=${images[4]}"
  "--set" "pinnipedProxy.image.tag=${DEV_TAG}"
  "--set" "pinnipedProxy.image.repository=${images[5]}"
)

# TODO(andresmgot): Remove this condition with the parameter in the next version
invalidateCacheFlag=""
if [[ -z "${TEST_LATEST_RELEASE:-}" ]]; then
  invalidateCacheFlag="--set featureFlags.invalidateCache=true"
fi

helm repo add bitnami https://charts.bitnami.com/bitnami
helm dep up "${ROOT_DIR}/chart/kubeapps"
kubectl create ns kubeapps

if [[ -n "${TEST_UPGRADE}" ]]; then
  # To test the upgrade, first install the latest version published
  info "Installing latest Kubeapps chart available"
<<<<<<< HEAD
  # Breaking change at 6.X, the initialRepos are no longer installed by a hook
  # which causes Helm to detect a conflict: "rendered manifests contain a new resource that already exists"
  # To avoid it, we don't include any initialRepos in the first installation
  installOrUpgradeKubeapps bitnami/kubeapps \
    "--set" "apprepository.initialRepos=null"
=======
  installOrUpgradeKubeapps bitnami/kubeapps

  info "Waiting for Kubeapps components to be ready..."
  k8s_wait_for_deployment kubeapps kubeapps-ci
>>>>>>> c44bbcc9
fi

installOrUpgradeKubeapps "${ROOT_DIR}/chart/kubeapps"
info "Waiting for Kubeapps components to be ready..."
k8s_wait_for_deployment kubeapps kubeapps-ci
installChartmuseum admin password
pushChart apache 7.3.15 admin password
pushChart apache 7.3.16 admin password

# Ensure that we are testing the correct image
info ""
k8s_ensure_image kubeapps kubeapps-ci-internal-apprepository-controller "$DEV_TAG"
k8s_ensure_image kubeapps kubeapps-ci-internal-dashboard "$DEV_TAG"
k8s_ensure_image kubeapps kubeapps-ci-internal-kubeops "$DEV_TAG"

# Wait for Kubeapps Pods
info "Waiting for Kubeapps components to be ready..."
deployments=(
  "kubeapps-ci"
  "kubeapps-ci-internal-apprepository-controller"
  "kubeapps-ci-internal-assetsvc"
  "kubeapps-ci-internal-dashboard"
)
for dep in "${deployments[@]}"; do
  k8s_wait_for_deployment kubeapps "$dep"
  info "Deployment ${dep} ready"
done
k8s_wait_for_deployment kubeapps kubeapps-ci-internal-kubeops

# Wait for Kubeapps Jobs
# Clean up existing jobs
kubectl delete jobs -n kubeapps --all
# Trigger update of the bitnami repository
kubectl patch apprepositories.kubeapps.com -n kubeapps bitnami -p='[{"op": "replace", "path": "/spec/resyncRequests", "value":1}]' --type=json
k8s_wait_for_job_completed kubeapps apprepositories.kubeapps.com/repo-name=bitnami
info "Job apprepositories.kubeapps.com/repo-name=bitnami ready"

info "All deployments ready. PODs:"
kubectl get pods -n kubeapps -o wide

# Wait for all the endpoints to be ready
kubectl get ep --namespace=kubeapps
svcs=(
  "kubeapps-ci"
  "kubeapps-ci-internal-assetsvc"
  "kubeapps-ci-internal-dashboard"
)
for svc in "${svcs[@]}"; do
  k8s_wait_for_endpoints kubeapps "$svc" 1
  info "Endpoints for ${svc} available"
done

# Disable helm tests unless we are testing the latest release until
# we have released the code with per-namespace tests (since the helm
# tests for assetsvc needs to test the namespaced repo).
if [[ -z "${TEST_LATEST_RELEASE:-}" ]]; then
  # Run helm tests
  # Retry once if tests fail to avoid temporary issue
  if ! retry_while testHelm "2" "1"; then
    warn "PODS status on failure"
    kubectl get pods -n kubeapps
    for pod in $(kubectl get po -l release=kubeapps-ci -oname -n kubeapps); do
      warn "LOGS for pod $pod ------------"
      kubectl logs -n kubeapps "$pod"
    done;
    echo
    warn "LOGS for assetsvc tests --------"
    kubectl logs kubeapps-ci-assetsvc-test --namespace kubeapps
    warn "LOGS for dashboard tests --------"
    kubectl logs kubeapps-ci-dashboard-test --namespace kubeapps
    exit 1
  fi
  info "Helm tests succeded!!"
fi

# Operators are not supported in GKE 1.14 and flaky in 1.15
if [[ -z "${GKE_BRANCH-}" ]]; then
  ## Wait for the Operator catalog to be populated
  info "Waiting for the OperatorHub Catalog to be ready ..."
  retry_while isOperatorHubCatalogRunning 24
fi

# Browser tests
cd "${ROOT_DIR}/integration"
kubectl apply -f manifests/executor.yaml
k8s_wait_for_deployment default integration
pod=$(kubectl get po -l run=integration -o jsonpath="{.items[0].metadata.name}")
## Copy config and latest tests
for f in *.js; do
  kubectl cp "./${f}" "${pod}:/app/"
done
testsToIgnore=()
# Operators are not supported in GKE 1.14 and flaky in 1.15, skipping test
if [[ -n "${GKE_BRANCH-}" ]]; then
  testsToIgnore=("operator-deployment.js" "${testsToIgnore[@]}")
fi
ignoreFlag=""
if [[ "${#testsToIgnore[@]}" > "0" ]]; then
  # Join tests to ignore
  testsToIgnore=$(printf "|%s" "${testsToIgnore[@]}")
  testsToIgnore=${testsToIgnore:1}
  ignoreFlag="--testPathIgnorePatterns '$testsToIgnore'"
fi
kubectl cp ./use-cases "${pod}:/app/"
## Create admin user
kubectl create serviceaccount kubeapps-operator -n kubeapps
kubectl create clusterrolebinding kubeapps-operator-admin --clusterrole=cluster-admin --serviceaccount kubeapps:kubeapps-operator
kubectl create clusterrolebinding kubeapps-repositories-write --clusterrole kubeapps:kubeapps:apprepositories-write --serviceaccount kubeapps:kubeapps-operator
## Create view user
kubectl create serviceaccount kubeapps-view -n kubeapps
kubectl create role view-secrets --verb=get,list,watch --resource=secrets
kubectl create rolebinding kubeapps-view-secret --role view-secrets --serviceaccount kubeapps:kubeapps-view
kubectl create clusterrolebinding kubeapps-view --clusterrole=view --serviceaccount kubeapps:kubeapps-view
## Create edit user
kubectl create serviceaccount kubeapps-edit -n kubeapps
kubectl create rolebinding kubeapps-edit -n kubeapps --clusterrole=edit --serviceaccount kubeapps:kubeapps-edit
kubectl create rolebinding kubeapps-edit -n default --clusterrole=edit --serviceaccount kubeapps:kubeapps-edit

## Give the cluster some time to avoid issues like
## https://circleci.com/gh/kubeapps/kubeapps/16102
retry_while "kubectl get -n kubeapps serviceaccount kubeapps-operator -o name" "5" "1"
retry_while "kubectl get -n kubeapps serviceaccount kubeapps-view -o name" "5" "1"
retry_while "kubectl get -n kubeapps serviceaccount kubeapps-edit -o name" "5" "1"
## Retrieve tokens
admin_token="$(kubectl get -n kubeapps secret "$(kubectl get -n kubeapps serviceaccount kubeapps-operator -o jsonpath='{.secrets[].name}')" -o go-template='{{.data.token | base64decode}}' && echo)"
view_token="$(kubectl get -n kubeapps secret "$(kubectl get -n kubeapps serviceaccount kubeapps-view -o jsonpath='{.secrets[].name}')" -o go-template='{{.data.token | base64decode}}' && echo)"
edit_token="$(kubectl get -n kubeapps secret "$(kubectl get -n kubeapps serviceaccount kubeapps-edit -o jsonpath='{.secrets[].name}')" -o go-template='{{.data.token | base64decode}}' && echo)"

## Run tests
info "Running Integration tests..."
if ! kubectl exec -it "$pod" -- /bin/sh -c "INTEGRATION_ENTRYPOINT=http://kubeapps-ci.kubeapps ADMIN_TOKEN=${admin_token} VIEW_TOKEN=${view_token} EDIT_TOKEN=${edit_token} yarn start ${ignoreFlag}"; then
  ## Integration tests failed, get report screenshot
  warn "PODS status on failure"
  kubectl cp "${pod}:/app/reports" ./reports
  exit 1
fi
info "Integration tests succeded!!"<|MERGE_RESOLUTION|>--- conflicted
+++ resolved
@@ -224,18 +224,11 @@
 if [[ -n "${TEST_UPGRADE}" ]]; then
   # To test the upgrade, first install the latest version published
   info "Installing latest Kubeapps chart available"
-<<<<<<< HEAD
-  # Breaking change at 6.X, the initialRepos are no longer installed by a hook
-  # which causes Helm to detect a conflict: "rendered manifests contain a new resource that already exists"
-  # To avoid it, we don't include any initialRepos in the first installation
   installOrUpgradeKubeapps bitnami/kubeapps \
     "--set" "apprepository.initialRepos=null"
-=======
-  installOrUpgradeKubeapps bitnami/kubeapps
 
   info "Waiting for Kubeapps components to be ready..."
   k8s_wait_for_deployment kubeapps kubeapps-ci
->>>>>>> c44bbcc9
 fi
 
 installOrUpgradeKubeapps "${ROOT_DIR}/chart/kubeapps"
