--- conflicted
+++ resolved
@@ -150,11 +150,7 @@
 
 # Operators are not supported in GKE 1.14 and flaky in 1.15
 if [[ -z "${GKE_BRANCH-}" ]]; then
-<<<<<<< HEAD
-  installOLM 0.17.0
-=======
   installOLM v0.17.0
->>>>>>> ec09c2fa
 fi
 
 info "IMAGE TAG TO BE TESTED: $DEV_TAG"
