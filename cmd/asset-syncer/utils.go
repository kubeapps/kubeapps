--- conflicted
+++ resolved
@@ -785,20 +785,10 @@
 		return nil
 	}
 
-<<<<<<< HEAD
 	reqHeaders := make(map[string]string)
 	reqHeaders["User-Agent"] = userAgent()
 	if len(r.AuthorizationHeader) > 0 {
 		reqHeaders["Authorization"] = r.AuthorizationHeader
-=======
-	req, err := http.NewRequest("GET", c.Icon, nil)
-	if err != nil {
-		return err
-	}
-	req.Header.Set("User-Agent", userAgent())
-	if passCredentials || len(r.AuthorizationHeader) > 0 && isURLDomainEqual(c.Icon, r.URL) {
-		req.Header.Set("Authorization", r.AuthorizationHeader)
->>>>>>> 918f0ff6
 	}
 
 	reader, contentType, err := httpclient.GetStream(c.Icon, f.netClient, reqHeaders)
@@ -834,17 +824,8 @@
 	// TODO: make this configurable?
 	resizedImg := imaging.Fit(img, 160, 160, imaging.Lanczos)
 	var buf bytes.Buffer
-<<<<<<< HEAD
 	imaging.Encode(&buf, resizedImg, imaging.PNG)
 	b := buf.Bytes()
-=======
-	err = imaging.Encode(&buf, resizedImg, imaging.PNG)
-	if err != nil {
-		log.WithFields(log.Fields{"name": c.Name}).WithError(err).Error("failed to encode icon")
-		return err
-	}
-	b = buf.Bytes()
->>>>>>> 918f0ff6
 	contentType = "image/png"
 
 	return f.manager.updateIcon(models.Repo{Namespace: r.Namespace, Name: r.Name}, b, contentType, c.ID)
