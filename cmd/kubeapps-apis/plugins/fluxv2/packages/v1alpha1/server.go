/*
Copyright © 2021 VMware
Licensed under the Apache License, Version 2.0 (the "License");
you may not use this file except in compliance with the License.
You may obtain a copy of the License at
    http://www.apache.org/licenses/LICENSE-2.0
Unless required by applicable law or agreed to in writing, software
distributed under the License is distributed on an "AS IS" BASIS,
WITHOUT WARRANTIES OR CONDITIONS OF ANY KIND, either express or implied.
See the License for the specific language governing permissions and
limitations under the License.
*/
package main

import (
	"context"
	"fmt"
	"io/ioutil"
	"net/http"

	metav1 "k8s.io/apimachinery/pkg/apis/meta/v1"
	"k8s.io/apimachinery/pkg/apis/meta/v1/unstructured"
	"k8s.io/apimachinery/pkg/runtime/schema"
	"k8s.io/client-go/dynamic"

	"github.com/ghodss/yaml"
	corev1 "github.com/kubeapps/kubeapps/cmd/kubeapps-apis/gen/core/packages/v1alpha1"
	"github.com/kubeapps/kubeapps/cmd/kubeapps-apis/gen/plugins/fluxv2/packages/v1alpha1"
	"google.golang.org/grpc/codes"
	"google.golang.org/grpc/status"
	helmrepo "k8s.io/helm/pkg/repo"
	log "k8s.io/klog/v2"
)

const (
	// see docs at https://fluxcd.io/docs/components/source/
	fluxGroup              = "source.toolkit.fluxcd.io"
	fluxVersion            = "v1beta1"
	fluxHelmRepository     = "helmrepository"
	fluxHelmRepositories   = "helmrepositories"
	fluxHelmRepositoryList = "HelmRepositoryList"
)

// Server implements the fluxv2 packages v1alpha1 interface.
type Server struct {
	v1alpha1.UnimplementedFluxV2PackagesServiceServer
	// clientGetter is a field so that it can be switched in tests for
	// a fake client. NewServer() below sets this automatically with the
	// non-test implementation.
	clientGetter func(context.Context) (dynamic.Interface, error)
}

// NewServer returns a Server automatically configured with a function to obtain
// the k8s client config.
func NewServer(dynClientGetterForContext func(context.Context) (dynamic.Interface, error)) *Server {
	return &Server{
		clientGetter: dynClientGetterForContext,
	}
}

// ===== general note on error handling ========
// using fmt.Errorf vs status.Errorf in functions exposed as grpc:
//
// grpc itself will transform any error into a grpc status code (which is
// then translated into an http status via grpc gateway), so we'll need to
// be using status.Errorf(...) here, rather than fmt.Errorf(...), the former
// allowing you to specify a status code with the error which can be used
// for grpc and translated or http. Without doing this, the grpc status will
// be codes.Unknown which is translated to a 500. you might have a helper
// function that returns an error, then your actual handler function handles
// that error by returning a status.Errorf with the appropriate code

// GetPackageRepositories returns the package repositories based on the request.
func (s *Server) GetPackageRepositories(ctx context.Context, request *corev1.GetPackageRepositoriesRequest) (*corev1.GetPackageRepositoriesResponse, error) {
<<<<<<< HEAD
	log.Infof("+GetPackageRepositories(cluster=[%s], namespace=[%s])", request.Cluster, request.Namespace)
=======
	log.Infof("+GetPackageRepositories(namespace=[%s], cluster=[%s])", request.Namespace, request.Cluster)
	if request.Cluster != "" {
		return nil, status.Errorf(codes.Unimplemented, "Not supported yet")
	}
>>>>>>> f64bb1f9

	repos, err := s.getHelmRepos(ctx, request.Namespace)
	if err != nil {
		return nil, err
	}

	responseRepos := []*corev1.PackageRepository{}
	for _, repoUnstructured := range repos.Items {
		repo := &corev1.PackageRepository{}
		name, found, err := unstructured.NestedString(repoUnstructured.Object, "metadata", "name")
		if err != nil || !found {
			return nil, status.Errorf(codes.Internal, "required field metadata.name not found on HelmRepository: %v:\n%v", err, repoUnstructured.Object)
		}
		repo.Name = name

		// namespace is optional according to https://kubernetes.io/docs/concepts/overview/working-with-objects/kubernetes-objects/
		namespace, found, err := unstructured.NestedString(repoUnstructured.Object, "metadata", "namespace")

		// TODO(absoludity): When testing, write failing test for the case of a
		// cluster-scoped object without a namespace, then fix.
		if err == nil && found {
			repo.Namespace = namespace
		}

		url, found, err := unstructured.NestedString(repoUnstructured.Object, "spec", "url")
		if err != nil || !found {
			return nil, status.Errorf(
				codes.Internal, "required field spec.url not found on HelmRepository: %v:\n%v", err, repoUnstructured.Object)
		}
		repo.Url = url

		responseRepos = append(responseRepos, repo)
	}
	return &corev1.GetPackageRepositoriesResponse{
		Repositories: responseRepos,
	}, nil
}

// GetAvailablePackages streams the available packages based on the request.
func (s *Server) GetAvailablePackages(ctx context.Context, request *corev1.GetAvailablePackagesRequest) (*corev1.GetAvailablePackagesResponse, error) {
<<<<<<< HEAD
	log.Infof("+GetAvailablePackages(cluster=[%s], namespace=[%s])", request.Cluster, request.Namespace)

	repos, err := s.getHelmRepos(ctx)
=======
	log.Infof("+GetAvailablePackages(namespace=[%s], cluster=[%s])", request.Namespace, request.Cluster)
	if request.Cluster != "" {
		return nil, status.Errorf(codes.Unimplemented, "Not supported yet")
	}

	repos, err := s.getHelmRepos(ctx, request.Namespace)
>>>>>>> f64bb1f9
	if err != nil {
		return nil, err
	}

	responsePackages := []*corev1.AvailablePackage{}
	for _, repoUnstructured := range repos.Items {
		name, found, err := unstructured.NestedString(repoUnstructured.Object, "metadata", "name")
		if err != nil || !found {
			log.Errorf("required field metadata.name not found on HelmRepository: %w:\n%v", err, repoUnstructured.Object)
			// just skip over to the next one
			continue
		}

		ready, err := isRepoReady(&repoUnstructured)
		if err != nil || !ready {
			log.Infof("Skipping packages for repository [%s] because it is not in 'Ready' state:%v\n%v", name, err, repoUnstructured.Object)
			continue
		}

		url, found, err := unstructured.NestedString(repoUnstructured.Object, "status", "url")
		if err != nil || !found {
			log.Infof("expected field status.url not found on HelmRepository [%s]: %v:\n%v", name, err, repoUnstructured.Object)
			continue
		}

		log.Infof("Found repository: [%s], index URL: [%s]", name, url)
		repoRef := corev1.AvailablePackage_PackageRepositoryReference{
			Name: name,
		}
		// namespace is optional according to https://kubernetes.io/docs/concepts/overview/working-with-objects/kubernetes-objects/
		namespace, found, err := unstructured.NestedString(repoUnstructured.Object, "metadata", "namespace")
		if err == nil && found {
			repoRef.Namespace = namespace
		}

		repoPackages, err := readPackagesFromRepoIndex(&repoRef, url)
		if err != nil {
			// just skip this repo
			log.Errorf("Failed to read packages for repository [%s] due to %v", name, err)
		} else {
			responsePackages = append(responsePackages, repoPackages...)
		}
	}
	return &corev1.GetAvailablePackagesResponse{
		Packages: responsePackages,
	}, nil
}

<<<<<<< HEAD
func (s *Server) getHelmRepos(ctx context.Context) (*unstructured.UnstructuredList, error) {
	client, err := s.GetClient(ctx)
=======
// clientForRequestContext returns a k8s client for use during interactions with the cluster.
// This will be updated to use the user credential from the request context but for now
// simply returns th in-cluster config (which is linked to a service-account with demo RBAC).
func clientForRequestContext(ctx context.Context) (dynamic.Interface, error) {
	// TODO: replace incluster config with the user config using token from request meta.
	config, err := rest.InClusterConfig()
	if err != nil {
		return nil, fmt.Errorf("unable to get client config: %w", err)
	}

	client, err := dynamic.NewForConfig(config)
	if err != nil {
		return nil, fmt.Errorf("unable to create dynamic client: %w", err)
	}

	return client, nil
}

func (s *Server) getHelmRepos(ctx context.Context, namespace string) (*unstructured.UnstructuredList, error) {
	if s.clientGetter == nil {
		return nil, status.Errorf(codes.Internal, "server not configured with configGetter")
	}
	client, err := s.clientGetter(ctx)
>>>>>>> f64bb1f9
	if err != nil {
		return nil, err
	}

	repositoryResource := schema.GroupVersionResource{
		Group:    fluxGroup,
		Version:  fluxVersion,
		Resource: fluxHelmRepositories}

	var resource dynamic.NamespaceableResourceInterface = client.Resource(repositoryResource)
	var resourceIfc dynamic.ResourceInterface = resource
	if namespace != "" {
		resourceIfc = resource.Namespace(namespace)
	}
	repos, err := resourceIfc.List(ctx, metav1.ListOptions{})
	if err != nil {
		return nil, status.Errorf(codes.Internal, "unable to list fluxv2 helmrepositories: %v", err)
	} else {
		// TODO: should we filter out those repos that don't have .status.condition.Ready == True?
		// like we do in GetAvailablePackages()?
		// i.e. should GetAvailableRepos() call semantics be such that only "Ready" repos are returned
		// ongoing slack discussion https://vmware.slack.com/archives/C4HEXCX3N/p1621846518123800
		return repos, nil
	}
}

func isRepoReady(repoUnstructured *unstructured.Unstructured) (bool, error) {
	// see docs at https://fluxcd.io/docs/components/source/helmrepositories/
	conditions, found, err := unstructured.NestedSlice(repoUnstructured.Object, "status", "conditions")
	if err != nil {
		return false, err
	} else if !found {
		return false, nil
	}

	for _, conditionUnstructured := range conditions {
		if conditionAsMap, ok := conditionUnstructured.(map[string]interface{}); ok {
			if typeString, ok := conditionAsMap["type"]; ok && typeString == "Ready" {
				if statusString, ok := conditionAsMap["status"]; ok && statusString == "True" {
					// note that the current doc on https://fluxcd.io/docs/components/source/helmrepositories/
					// incorrectly states the example status reason as "IndexationSucceeded".
					// The actual string is "IndexationSucceed"
					if reasonString, ok := conditionAsMap["reason"]; ok && reasonString == "IndexationSucceed" {
						return true, nil
					}
				}
			}
		}
	}
	return false, nil
}

func readPackagesFromRepoIndex(repoRef *corev1.AvailablePackage_PackageRepositoryReference, indexURL string) ([]*corev1.AvailablePackage, error) {
	index, err := getHelmIndexFileFromURL(indexURL)
	if err != nil {
		return nil, err
	}

	responsePackages := []*corev1.AvailablePackage{}
	for _, entry := range index.Entries {
		// note that 'entry' itself is an array of chart versions
		// after index.SortEntires() call, it looks like there is only one entry per package,
		// and entry[0] should be the most recent chart version, e.g. Name: "mariadb" Version: "9.3.12"
		// while the rest of the elements in the entry array keep track of previous chart versions, e.g.
		// "mariadb" version "9.3.11", "9.3.10", etc. For entry "mariadb", bitnami catalog has
		// almost 200 chart versions going all the way back many years to version "2.1.4".
		// So for now, let's just keep track of the latest, not to overwhelm the caller with
		// all these outdated versions
		if entry[0].GetDeprecated() {
			log.Infof("skipping deprecated chart: [%s]", entry[0].Name)
			continue
		}

		pkg := &corev1.AvailablePackage{
			Name:       entry[0].Name,
			Version:    entry[0].Version,
			IconUrl:    entry[0].Icon,
			Repository: repoRef,
		}
		responsePackages = append(responsePackages, pkg)
	}
	return responsePackages, nil
}

func getHelmIndexFileFromURL(indexURL string) (*helmrepo.IndexFile, error) {
	// Get the response bytes from the url
	response, err := http.Get(indexURL)
	if err != nil {
		return nil, err
	}
	defer response.Body.Close()

	if response.StatusCode != http.StatusOK {
		return nil, status.Errorf(codes.FailedPrecondition, "received non OK response code: [%d]", response.StatusCode)
	}

	contents, err := ioutil.ReadAll(response.Body)
	if err != nil {
		return nil, err
	}

	var index helmrepo.IndexFile
	err = yaml.Unmarshal(contents, &index)
	if err != nil {
		return nil, err
	}
	index.SortEntries()
	return &index, nil
}

// getClient ensures a client getter is available and uses it to return the client.
func (s *Server) GetClient(ctx context.Context) (dynamic.Interface, error) {

	if s.clientGetter == nil {
		return nil, status.Errorf(codes.Internal, "server not configured with configGetter")
	}
	client, err := s.clientGetter(ctx)
	if err != nil {
		return nil, status.Errorf(codes.FailedPrecondition, fmt.Sprintf("unable to get client : %v", err))
	}
	return client, nil
}<|MERGE_RESOLUTION|>--- conflicted
+++ resolved
@@ -44,6 +44,7 @@
 // Server implements the fluxv2 packages v1alpha1 interface.
 type Server struct {
 	v1alpha1.UnimplementedFluxV2PackagesServiceServer
+
 	// clientGetter is a field so that it can be switched in tests for
 	// a fake client. NewServer() below sets this automatically with the
 	// non-test implementation.
@@ -72,14 +73,10 @@
 
 // GetPackageRepositories returns the package repositories based on the request.
 func (s *Server) GetPackageRepositories(ctx context.Context, request *corev1.GetPackageRepositoriesRequest) (*corev1.GetPackageRepositoriesResponse, error) {
-<<<<<<< HEAD
-	log.Infof("+GetPackageRepositories(cluster=[%s], namespace=[%s])", request.Cluster, request.Namespace)
-=======
 	log.Infof("+GetPackageRepositories(namespace=[%s], cluster=[%s])", request.Namespace, request.Cluster)
 	if request.Cluster != "" {
 		return nil, status.Errorf(codes.Unimplemented, "Not supported yet")
 	}
->>>>>>> f64bb1f9
 
 	repos, err := s.getHelmRepos(ctx, request.Namespace)
 	if err != nil {
@@ -120,18 +117,12 @@
 
 // GetAvailablePackages streams the available packages based on the request.
 func (s *Server) GetAvailablePackages(ctx context.Context, request *corev1.GetAvailablePackagesRequest) (*corev1.GetAvailablePackagesResponse, error) {
-<<<<<<< HEAD
-	log.Infof("+GetAvailablePackages(cluster=[%s], namespace=[%s])", request.Cluster, request.Namespace)
-
-	repos, err := s.getHelmRepos(ctx)
-=======
 	log.Infof("+GetAvailablePackages(namespace=[%s], cluster=[%s])", request.Namespace, request.Cluster)
 	if request.Cluster != "" {
 		return nil, status.Errorf(codes.Unimplemented, "Not supported yet")
 	}
 
 	repos, err := s.getHelmRepos(ctx, request.Namespace)
->>>>>>> f64bb1f9
 	if err != nil {
 		return nil, err
 	}
@@ -180,34 +171,8 @@
 	}, nil
 }
 
-<<<<<<< HEAD
-func (s *Server) getHelmRepos(ctx context.Context) (*unstructured.UnstructuredList, error) {
+func (s *Server) getHelmRepos(ctx context.Context, namespace string) (*unstructured.UnstructuredList, error) {
 	client, err := s.GetClient(ctx)
-=======
-// clientForRequestContext returns a k8s client for use during interactions with the cluster.
-// This will be updated to use the user credential from the request context but for now
-// simply returns th in-cluster config (which is linked to a service-account with demo RBAC).
-func clientForRequestContext(ctx context.Context) (dynamic.Interface, error) {
-	// TODO: replace incluster config with the user config using token from request meta.
-	config, err := rest.InClusterConfig()
-	if err != nil {
-		return nil, fmt.Errorf("unable to get client config: %w", err)
-	}
-
-	client, err := dynamic.NewForConfig(config)
-	if err != nil {
-		return nil, fmt.Errorf("unable to create dynamic client: %w", err)
-	}
-
-	return client, nil
-}
-
-func (s *Server) getHelmRepos(ctx context.Context, namespace string) (*unstructured.UnstructuredList, error) {
-	if s.clientGetter == nil {
-		return nil, status.Errorf(codes.Internal, "server not configured with configGetter")
-	}
-	client, err := s.clientGetter(ctx)
->>>>>>> f64bb1f9
 	if err != nil {
 		return nil, err
 	}
@@ -320,7 +285,6 @@
 
 // getClient ensures a client getter is available and uses it to return the client.
 func (s *Server) GetClient(ctx context.Context) (dynamic.Interface, error) {
-
 	if s.clientGetter == nil {
 		return nil, status.Errorf(codes.Internal, "server not configured with configGetter")
 	}
