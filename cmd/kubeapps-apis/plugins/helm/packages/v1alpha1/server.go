/*
Copyright © 2021 VMware
Licensed under the Apache License, Version 2.0 (the "License");
you may not use this file except in compliance with the License.
You may obtain a copy of the License at
    http://www.apache.org/licenses/LICENSE-2.0
Unless required by applicable law or agreed to in writing, software
distributed under the License is distributed on an "AS IS" BASIS,
WITHOUT WARRANTIES OR CONDITIONS OF ANY KIND, either express or implied.
See the License for the specific language governing permissions and
limitations under the License.
*/
package main

import (
	"context"
	"fmt"
	"os"

	"github.com/kubeapps/common/datastore"
	"github.com/kubeapps/kubeapps/cmd/assetsvc/pkg/assetsvc_utils"
	corev1 "github.com/kubeapps/kubeapps/cmd/kubeapps-apis/gen/core/packages/v1alpha1"
	"github.com/kubeapps/kubeapps/cmd/kubeapps-apis/gen/plugins/helm/packages/v1alpha1"
<<<<<<< HEAD
	"github.com/kubeapps/kubeapps/pkg/chart/models"
=======
	"github.com/kubeapps/kubeapps/cmd/kubeapps-apis/server"
>>>>>>> c9215c0b
	"google.golang.org/grpc/codes"
	"google.golang.org/grpc/status"
	authorizationapi "k8s.io/api/authorization/v1"
	metav1 "k8s.io/apimachinery/pkg/apis/meta/v1"
	"k8s.io/apimachinery/pkg/apis/meta/v1/unstructured"
	"k8s.io/apimachinery/pkg/runtime"
	"k8s.io/apimachinery/pkg/runtime/schema"
	"k8s.io/client-go/dynamic"
<<<<<<< HEAD
	log "k8s.io/klog/v2"
=======
	"k8s.io/client-go/kubernetes"
>>>>>>> c9215c0b
)

// Compile-time statement to ensure this service implementation satisfies the core packaging API
var _ corev1.PackagesServiceServer = (*Server)(nil)

// Server implements the helm packages v1alpha1 interface.
type Server struct {
	v1alpha1.UnimplementedHelmPackagesServiceServer
	// clientGetter is a field so that it can be switched in tests for
	// a fake client. NewServer() below sets this automatically with the
	// non-test implementation.
<<<<<<< HEAD
	clientGetter             func(context.Context) (dynamic.Interface, error)
	manager                  assetsvc_utils.AssetManager
	globalPackagingNamespace string
=======
	clientGetter server.KubernetesClientGetter
>>>>>>> c9215c0b
}

// NewServer returns a Server automatically configured with a function to obtain
// the k8s client config.
<<<<<<< HEAD
func NewServer(clientGetter func(context.Context) (dynamic.Interface, error)) *Server {
	var kubeappsNamespace = os.Getenv("POD_NAMESPACE")
	var ASSET_SYNCER_DB_URL = os.Getenv("ASSET_SYNCER_DB_URL")
	var ASSET_SYNCER_DB_NAME = os.Getenv("ASSET_SYNCER_DB_NAME")
	var ASSET_SYNCER_DB_USERNAME = os.Getenv("ASSET_SYNCER_DB_USERNAME")
	var ASSET_SYNCER_DB_USERPASSWORD = os.Getenv("ASSET_SYNCER_DB_USERPASSWORD")

	var dbConfig = datastore.Config{URL: ASSET_SYNCER_DB_URL, Database: ASSET_SYNCER_DB_NAME, Username: ASSET_SYNCER_DB_USERNAME, Password: ASSET_SYNCER_DB_USERPASSWORD}

	manager, err := assetsvc_utils.NewPGManager(dbConfig, kubeappsNamespace)
	if err != nil {
		log.Fatalf("%s", err)
	}
	err = manager.Init()
	if err != nil {
		log.Fatalf("%s", err)
	}

=======
func NewServer(clientGetter server.KubernetesClientGetter) *Server {
>>>>>>> c9215c0b
	return &Server{
		clientGetter:             clientGetter,
		manager:                  manager,
		globalPackagingNamespace: kubeappsNamespace,
	}
}

<<<<<<< HEAD
// GetClient ensures a client getter is available and uses it to return the client.
func (s *Server) GetClient(ctx context.Context) (dynamic.Interface, error) {
=======
// GetClients ensures a client getter is available and uses it to return both a typed and dynamic k8s client.
func (s *Server) GetClients(ctx context.Context) (kubernetes.Interface, dynamic.Interface, error) {
>>>>>>> c9215c0b
	if s.clientGetter == nil {
		return nil, nil, status.Errorf(codes.Internal, "server not configured with configGetter")
	}
	typedClient, dynamicClient, err := s.clientGetter(ctx)
	if err != nil {
		return nil, nil, status.Errorf(codes.FailedPrecondition, fmt.Sprintf("unable to get client : %v", err))
	}
<<<<<<< HEAD
	return client, nil
}

// GetManager ensures a manager is available and uses it to return the client.
func (s *Server) GetManager() (assetsvc_utils.AssetManager, error) {
	if s.manager == nil {
		return nil, status.Errorf(codes.Internal, "server not configured with manager")
	}
	manager := s.manager
	return manager, nil
}

// GetAvailablePackageSummaries returns the available packages based on the request.
func (s *Server) GetAvailablePackageSummaries(ctx context.Context, request *corev1.GetAvailablePackageSummariesRequest) (*corev1.GetAvailablePackageSummariesResponse, error) {
	contextMsg := ""
	if request.Context != nil {
		contextMsg = fmt.Sprintf("(cluster=[%s], namespace=[%s])", request.Context.Cluster, request.Context.Namespace)
	}

	log.Infof("+helm GetAvailablePackageSummaries %s", contextMsg)

	// Check the request context (namespace and cluster)
	namespace := ""
	if request.Context != nil {
		if request.Context.Cluster != "" {
			return nil, status.Errorf(codes.Unimplemented, "Not supported yet: request.Context.Cluster: [%v]", request.Context.Cluster)
		}
		namespace = request.Context.Namespace
	}
	// Check the requested namespace: if any, return "everything a user can read";
	// otherwise, first check if the user can access the requested ns
	if namespace == "" {
		// TODO(agamez): not including a namespace means that it returns everything a user can read
		return nil, status.Errorf(codes.Unimplemented, "Not supported yet: not including a namespace means that it returns everything a user can read")
	} else {
		// After requesting a specific namespace, we have to ensure the user can actually access to it
		// If checking the global namespace, allow access always
		hasAccess := namespace != s.globalPackagingNamespace
		if !hasAccess {
			var err error
			// If checking another namespace, check if the user has access (ie, "get secrets in this ns")
			hasAccess, err = s.hasAccessToNamespace(ctx, namespace)
			if err != nil {
				return nil, status.Errorf(codes.Internal, "Unable to check if the user has access to the namespace: %s", err)
			}
			if err != nil || !hasAccess {
				msg := fmt.Sprintf("Unable to validate user for namespace %q", namespace)
				if err != nil {
					msg = fmt.Sprintf("%s: %s", msg, err.Error())
				}
				// If the user has not access, return a unauthenticated response, otherwise, continue
				return nil, status.Errorf(codes.Unauthenticated, msg)
			}
		}
	}

	// Create the initial chart query with the namespace
	cq := assetsvc_utils.ChartQuery{
		Namespace: namespace,
	}

	// Add any other filter if a FilterOptions is passed
	if request.FilterOptions != nil {
		cq.Categories = request.FilterOptions.Categories
		cq.SearchQuery = request.FilterOptions.Query
		cq.Repos = request.FilterOptions.Repositories
	}

	// TODO: We are not yet returning paginated results here
	charts, _, err := s.manager.GetPaginatedChartListWithFilters(cq, 1, 0)
	if err != nil {
		return nil, status.Errorf(codes.Internal, "Unable to retrieve charts: %v", err)
	}

	// Convert the charts response into a GetAvailablePackageSummariesResponse
	responsePackages := []*corev1.AvailablePackageSummary{}
	for _, chart := range charts {
		pkg, err := AvailablePackageSummaryFromChart(chart)
		if err != nil {
			return nil, status.Errorf(codes.Internal, "Unable to parse chart to an AvailablePackageSummary: %v", err)
		}
		responsePackages = append(responsePackages, pkg)
	}
	return &corev1.GetAvailablePackageSummariesResponse{
		AvailablePackagesSummaries: responsePackages,
	}, nil
}

func AvailablePackageSummaryFromChart(chart *models.Chart) (*corev1.AvailablePackageSummary, error) {
	pkg := &corev1.AvailablePackageSummary{}

	if chart.Name == "" {
		return nil, status.Errorf(codes.Internal, "required field .Name not found on helm package: %v", chart)
	}
	pkg.DisplayName = chart.Name

	if chart.ChartVersions == nil || len(chart.ChartVersions) == 0 || chart.ChartVersions[0].Version == "" {
		return nil, status.Errorf(codes.Internal, "required field .ChartVersions[0].Version not found on helm package: %v", chart)
	}
	pkg.LatestVersion = chart.ChartVersions[0].Version

	if chart.Icon == "" {
		return nil, status.Errorf(codes.Internal, "required field .Icon not found on helm package: %v", chart)
	}
	pkg.IconUrl = chart.Icon

	if chart.Description == "" {
		return nil, status.Errorf(codes.Internal, "required field .Description not found on helm package: %v", chart)
	}
	pkg.ShortDescription = chart.Description

	if chart.ID == "" {
		return nil, status.Errorf(codes.Internal, "required field .ID not found on helm package: %v", chart)
	}
	if chart.Repo == nil || chart.Repo.Namespace == "" {
		return nil, status.Errorf(codes.Internal, "required field .Repo.Namespace not found on helm package: %v", chart)
	}
	pkg.AvailablePackageRef = &corev1.AvailablePackageReference{
		Context:    &corev1.Context{Namespace: chart.Repo.Namespace},
		Identifier: chart.ID,
	}

	return pkg, nil
}

func (s *Server) hasAccessToNamespace(ctx context.Context, namespace string) (bool, error) {
	client, err := s.GetClient(ctx)
	if err != nil {
		return false, err
	}

	// TODO(agamez): this is a temporary workaround since the client getter we (the plugin) get is just
	// for dynamic interfaces. I guess we should also pass a normal k8s client in case the plugins want to
	// interact with typed kubernetes resources.
	selfSubjectAccessReviews := schema.GroupVersionResource{Group: "authorization.k8s.io", Version: "v1", Resource: "selfsubjectaccessreviews"}
	unstructuredData, err := runtime.DefaultUnstructuredConverter.ToUnstructured(&authorizationapi.SelfSubjectAccessReview{
		Spec: authorizationapi.SelfSubjectAccessReviewSpec{
			ResourceAttributes: &authorizationapi.ResourceAttributes{
				Group:     "",
				Resource:  "secrets",
				Verb:      "get",
				Namespace: namespace,
			},
		},
	})
	if err != nil {
		return false, fmt.Errorf("Error parsing the selfSubjectAccessReviews request: %s", err)
	}
	selfSubjectAccessReviewsResponse, err := client.Resource(selfSubjectAccessReviews).Create(ctx, &unstructured.Unstructured{Object: unstructuredData}, metav1.CreateOptions{})
	if err != nil {
		return false, fmt.Errorf("Error creating the selfSubjectAccessReviews request: %s", err)
	}
	res := &authorizationapi.SelfSubjectAccessReview{}
	err = runtime.DefaultUnstructuredConverter.FromUnstructured(selfSubjectAccessReviewsResponse.Object, res)
	if err != nil {
		return false, fmt.Errorf("Error parsing the selfSubjectAccessReviews response: %s", err)
	}
	return res.Status.Allowed, nil
=======
	return typedClient, dynamicClient, nil
>>>>>>> c9215c0b
}<|MERGE_RESOLUTION|>--- conflicted
+++ resolved
@@ -21,11 +21,8 @@
 	"github.com/kubeapps/kubeapps/cmd/assetsvc/pkg/assetsvc_utils"
 	corev1 "github.com/kubeapps/kubeapps/cmd/kubeapps-apis/gen/core/packages/v1alpha1"
 	"github.com/kubeapps/kubeapps/cmd/kubeapps-apis/gen/plugins/helm/packages/v1alpha1"
-<<<<<<< HEAD
 	"github.com/kubeapps/kubeapps/pkg/chart/models"
-=======
 	"github.com/kubeapps/kubeapps/cmd/kubeapps-apis/server"
->>>>>>> c9215c0b
 	"google.golang.org/grpc/codes"
 	"google.golang.org/grpc/status"
 	authorizationapi "k8s.io/api/authorization/v1"
@@ -34,11 +31,8 @@
 	"k8s.io/apimachinery/pkg/runtime"
 	"k8s.io/apimachinery/pkg/runtime/schema"
 	"k8s.io/client-go/dynamic"
-<<<<<<< HEAD
 	log "k8s.io/klog/v2"
-=======
 	"k8s.io/client-go/kubernetes"
->>>>>>> c9215c0b
 )
 
 // Compile-time statement to ensure this service implementation satisfies the core packaging API
@@ -50,19 +44,14 @@
 	// clientGetter is a field so that it can be switched in tests for
 	// a fake client. NewServer() below sets this automatically with the
 	// non-test implementation.
-<<<<<<< HEAD
-	clientGetter             func(context.Context) (dynamic.Interface, error)
+	clientGetter server.KubernetesClientGetter
+	globalPackagingNamespace string
 	manager                  assetsvc_utils.AssetManager
-	globalPackagingNamespace string
-=======
-	clientGetter server.KubernetesClientGetter
->>>>>>> c9215c0b
 }
 
 // NewServer returns a Server automatically configured with a function to obtain
 // the k8s client config.
-<<<<<<< HEAD
-func NewServer(clientGetter func(context.Context) (dynamic.Interface, error)) *Server {
+func NewServer(clientGetter server.KubernetesClientGetter) *Server {
 	var kubeappsNamespace = os.Getenv("POD_NAMESPACE")
 	var ASSET_SYNCER_DB_URL = os.Getenv("ASSET_SYNCER_DB_URL")
 	var ASSET_SYNCER_DB_NAME = os.Getenv("ASSET_SYNCER_DB_NAME")
@@ -71,18 +60,15 @@
 
 	var dbConfig = datastore.Config{URL: ASSET_SYNCER_DB_URL, Database: ASSET_SYNCER_DB_NAME, Username: ASSET_SYNCER_DB_USERNAME, Password: ASSET_SYNCER_DB_USERPASSWORD}
 
+	}
+		log.Fatalf("%s", err)
+	err = manager.Init()
+	if err != nil {
+		log.Fatalf("%s", err)
+	if err != nil {
+	}
+
 	manager, err := assetsvc_utils.NewPGManager(dbConfig, kubeappsNamespace)
-	if err != nil {
-		log.Fatalf("%s", err)
-	}
-	err = manager.Init()
-	if err != nil {
-		log.Fatalf("%s", err)
-	}
-
-=======
-func NewServer(clientGetter server.KubernetesClientGetter) *Server {
->>>>>>> c9215c0b
 	return &Server{
 		clientGetter:             clientGetter,
 		manager:                  manager,
@@ -90,13 +76,8 @@
 	}
 }
 
-<<<<<<< HEAD
-// GetClient ensures a client getter is available and uses it to return the client.
-func (s *Server) GetClient(ctx context.Context) (dynamic.Interface, error) {
-=======
 // GetClients ensures a client getter is available and uses it to return both a typed and dynamic k8s client.
 func (s *Server) GetClients(ctx context.Context) (kubernetes.Interface, dynamic.Interface, error) {
->>>>>>> c9215c0b
 	if s.clientGetter == nil {
 		return nil, nil, status.Errorf(codes.Internal, "server not configured with configGetter")
 	}
@@ -104,8 +85,7 @@
 	if err != nil {
 		return nil, nil, status.Errorf(codes.FailedPrecondition, fmt.Sprintf("unable to get client : %v", err))
 	}
-<<<<<<< HEAD
-	return client, nil
+	return typedClient, dynamicClient, nil
 }
 
 // GetManager ensures a manager is available and uses it to return the client.
@@ -263,7 +243,4 @@
 		return false, fmt.Errorf("Error parsing the selfSubjectAccessReviews response: %s", err)
 	}
 	return res.Status.Allowed, nil
-=======
-	return typedClient, dynamicClient, nil
->>>>>>> c9215c0b
 }