--- conflicted
+++ resolved
@@ -87,21 +87,6 @@
             "required": false,
             "type": "string"
           },
-<<<<<<< HEAD
-=======
-          "401": {
-            "description": "Returned when the user does not have permission to access the resource.",
-            "schema": {}
-          },
-          "default": {
-            "description": "An unexpected error response.",
-            "schema": {
-              "$ref": "#/definitions/rpcStatus"
-            }
-          }
-        },
-        "parameters": [
->>>>>>> a9b45343
           {
             "name": "availablePackageRef.plugin.version",
             "description": "Plugin version. The version of the plugin, such as v1alpha1",
