--- conflicted
+++ resolved
@@ -22,14 +22,6 @@
       get: "/core/packages/v1alpha1/availablepackagedetails"
     };
   }
-<<<<<<< HEAD
-  rpc GetPackageRepositories(GetPackageRepositoriesRequest) returns (GetPackageRepositoriesResponse) {
-    option (google.api.http) = {
-      get: "/core/packages/v1alpha1/packagerepositories"
-    };
-  }
-=======
->>>>>>> a26e090f
 
   // TODO: remaining operations yet to be defined
 
@@ -69,7 +61,6 @@
 // below for import and re-use.
 
 // -- Start definitions of the request messages -- 
-<<<<<<< HEAD
 
 // GetAvailablePackageSummariesRequest
 //
@@ -94,23 +85,6 @@
   string version = 2;
 }
 
-// GetPackageRepositories
-//
-// Request for GetPackageRepositories
-message GetPackageRepositoriesRequest {
-=======
-
-// GetAvailablePackageSummariesRequest
-//
-// Request for GetAvailablePackageSummaries
-message GetAvailablePackageSummariesRequest {
->>>>>>> a26e090f
-  // The context (cluster/namespace) for the request
-  Context context = 1;
-  // TODO: Add standard filters.
-}
-
-<<<<<<< HEAD
 // -- Start definitions of the response messages -- 
 
 // GetAvailablePackageSummariesResponse
@@ -141,66 +115,6 @@
   //
   // List of AvailablePackageDetail
   AvailablePackageDetail available_package_detail = 1;
-}
-
-// GetPackageRepositories
-//
-// Response for GetPackageRepositories
-message GetPackageRepositoriesResponse {
-  option (grpc.gateway.protoc_gen_openapiv2.options.openapiv2_schema) = {
-    example: '{"repositories": [{"name": "repo-name.example.com", "namespace": "", "url": "foo.registry.example.com/repo-name/main@sha256:cecd9b51b1f29a773a5228fe04faec121c9fbd2969de55b0c3804269a1d57aa5"}]}'
-  };
-
-  // Repositories
-  //
-  // List of PackageRepository
-  repeated PackageRepository repositories = 1;
-=======
-// GetAvailablePackageDetailRequest
-//
-// Request for GetAvailablePackageDetail
-message GetAvailablePackageDetailRequest {
-  // The information required to uniquely
-  // identify an available package
-  AvailablePackageReference available_package_ref = 1;
-
-  // Optional specific version (or version reference) to request.
-  // By default the latest version (or latest version matching the reference)
-  // will be returned.
-  string version = 2;
-}
-
-// -- Start definitions of the response messages -- 
-
-// GetAvailablePackageSummariesResponse
-//
-// Response for GetAvailablePackageSummaries
-message GetAvailablePackageSummariesResponse {
-  // TODO: add example for API docs
-  // option (grpc.gateway.protoc_gen_openapiv2.options.openapiv2_schema) = {
-  //   example: '{"available_packages_summaries": [{}]}'
-  // };
-
-  // Available packages summaries
-  //
-  // List of AvailablePackageSummary
-  repeated AvailablePackageSummary available_packages_summaries = 1;
-}
-
-// GetAvailablePackageDetailResponse
-//
-// Response for GetAvailablePackageDetail
-message GetAvailablePackageDetailResponse {
-  // TODO: add example for API docs
-  // option (grpc.gateway.protoc_gen_openapiv2.options.openapiv2_schema) = {
-  //   example: '{"available_package_detail": [{}]}'
-  // };
-  
-  // Available package detail
-  //
-  // List of AvailablePackageDetail
-  AvailablePackageDetail available_package_detail = 1;
->>>>>>> a26e090f
 }
 
 // -- Start definitions used in the responses  -- 
@@ -219,28 +133,32 @@
   //
   // A reference uniquely identifying the package.
   AvailablePackageReference available_package_ref = 1;
-<<<<<<< HEAD
-  
+
+  // Available package name
+  //
+  // The name of the available package
+  string name = 2;
+
   // Latest available package version
   //
   // The latest version available for this package. Often expected when viewing
   // a summary of many available packages.
-  string latest_version = 2;
+  string latest_version = 3;
   
   // Available package Icon URL
   //
   // A url for an icon.
-  string icon_url = 3;
+  string icon_url = 4;
   
   // Available package display name
   //
   // A name as displayed to users
-  string display_name = 4;
+  string display_name = 5;
   
   // Available package short description
   //
   // A short description of the app provided by the package
-  string short_description = 5;
+  string short_description = 6;
 }
 
 // AvailablePackageDetail
@@ -257,100 +175,6 @@
   //
   // A reference uniquely identifying the package.
   AvailablePackageReference package_ref = 1;
-  
-  // Available package version
-  //
-  // TODO: add description
-  string version = 2;
-  
-  // Available package icon URL
-  //
-  // A url for an icon.
-  string icon_url = 3;
-=======
-
-  // Available package name
-  //
-  // The name of the available package
-  string name = 2;
-
-  // Latest available package version
-  //
-  // The latest version available for this package. Often expected when viewing
-  // a summary of many available packages.
-  string latest_version = 3;
-  
-  // Available package Icon URL
-  //
-  // A url for an icon.
-  string icon_url = 4;
->>>>>>> a26e090f
-  
-  // Available package display name
-  //
-  // A name as displayed to users
-<<<<<<< HEAD
-  string display_name = 4;
-=======
-  string display_name = 5;
->>>>>>> a26e090f
-  
-  // Available package short description
-  //
-  // A short description of the app provided by the package
-<<<<<<< HEAD
-  string short_description = 5;
-  
-  // Available package long description
-  //
-  // A long description of the package, such as a README formatted with Markdown.
-  string long_description = 6;
-  
-  // Available package default values
-  //
-  // An example of default values used during package templating that can serve
-  // as documentation or a starting point for user customization.
-  string default_values = 7;
-  
-  // Available package values schema
-  //
-  // An optional openapi/json schema that can be used to validate a user-provided values.
-  string values_schema = 8;
-  
-  // Available package maintainers
-  //
-  // List of Maintainer
-  repeated Maintainer maintainers = 9;
-  
-  // Available package opaque data
-  //
-  // A plugin can define further key-values for data which does not (yet) fit
-  // with the core.packaging.AvailablePackageDetail.
-  map<string, bytes> opaque_data = 10;
-=======
-  string short_description = 6;
->>>>>>> a26e090f
-}
-
-// AvailablePackageDetail
-//
-<<<<<<< HEAD
-// A PackageRepository defines a repository of packages for installation.
-message PackageRepository {
-=======
-// An AvailablePackageDetail provides additional details required when
-// inspecting an individual package.
-message AvailablePackageDetail {
->>>>>>> a26e090f
-  // TODO: add example for API docs
-  // option (grpc.gateway.protoc_gen_openapiv2.options.openapiv2_schema) = {
-  //   example: '{}'
-  // };
-
-  // Available package reference
-  //
-  // A reference uniquely identifying the package.
-  AvailablePackageReference package_ref = 1;
 
   // Available package name
   //
@@ -428,67 +252,16 @@
   string namespace = 2;
 }
 
-<<<<<<< HEAD
-// -- Start other definitions  -- 
-
-// Context
-//
-// A Context specifies the context of the message
-message Context {
-=======
 // AvailablePackageReference
 //
 // An AvailablePackageReference has the minimum information required to uniquely
 // identify an available package. This is re-used on the summary and details of an
 // available package.
 message AvailablePackageReference {
->>>>>>> a26e090f
-  // TODO: add example for API docs
-  // option (grpc.gateway.protoc_gen_openapiv2.options.openapiv2_schema) = {
-  //   example: '{}'
-  // };
-<<<<<<< HEAD
-  
-  // Cluster
-  //
-  // A cluster name can be provided to target a specific cluster if multiple
-  // clusters are configured, otherwise all clusters will be assumed.
-  string cluster = 1;
-
-  // Namespace
-  //
-  // A namespace can be provided if the packaging system allows namespaced packages.
-  string namespace = 2;
-}
-
-// PackageRepositoryReference
-//
-// A PackageRepository is identified by a fully qualified name and
-// optionally a specific namespace.
-message PackageRepositoryReference {
-  // TODO: add example for API docs
-  // option (grpc.gateway.protoc_gen_openapiv2.options.openapiv2_schema) = {
-  //   example: '{}'
-  // };
-
-  // Package repository name
-  //
-  // The fully qualified name of the package repository.
-  string name = 1;
-  
-  // Package repository namespace
-  //
-  // An optional namespace for namespaced package repositories.
-  string namespace = 2;
-}
-
-// AvailablePackageReference
-//
-// An AvailablePackageReference has the minimum information required to uniquely
-// identify an available package. This is re-used on the summary and details of an
-// available package.
-message AvailablePackageReference {
-=======
+  // TODO: add example for API docs
+  // option (grpc.gateway.protoc_gen_openapiv2.options.openapiv2_schema) = {
+  //   example: '{}'
+  // };
 
   // Available package context
   //
@@ -520,40 +293,6 @@
 //
 // Maintainers for the package.
 message Maintainer {
->>>>>>> a26e090f
-  // TODO: add example for API docs
-  // option (grpc.gateway.protoc_gen_openapiv2.options.openapiv2_schema) = {
-  //   example: '{}'
-  // };
-<<<<<<< HEAD
-
-  // Available package context
-  //
-  // The context (cluster/namespace) for the package.
-  Context context = 1;
-
-  // Available package name
-  //
-  // The fully qualified name of the package (ie. a unique name in context).
-  string name = 2;
-
-  // Available package repository reference
-  //
-  // An optional package repository reference where this package is located. Not
-  // all plugins may support this back reference (eg. kapp-controller)
-  PackageRepositoryReference repository = 3;
-
-  // Available package plugin
-  //
-  // The plugin used to interact with this available package.
-  // This field should be omitted when the request is in the context of a specific plugin.
-  kubeappsapis.core.plugins.v1alpha1.Plugin plugin = 4;
-}
-
-// Maintainer
-//
-// Maintainers for the package.
-message Maintainer {
   // TODO: add example for API docs
   // option (grpc.gateway.protoc_gen_openapiv2.options.openapiv2_schema) = {
   //   example: '{}'
@@ -564,14 +303,6 @@
   // A maintainer name
   string name = 1;
 
-=======
-  
-  // Maintainer name
-  //
-  // A maintainer name
-  string name = 1;
-
->>>>>>> a26e090f
   // Maintainer email
   //
   // A maintainer email
