syntax = "proto3";
package kubeappsapis.core.packages.v1alpha1;
option go_package = "github.com/kubeapps/kubeapps/cmd/kubeapps-apis/gen/core/packages/v1alpha1";

import "google/api/annotations.proto";
import "kubeappsapis/core/plugins/v1alpha1/plugins.proto";
import "protoc-gen-openapiv2/options/annotations.proto";

// The core.packages defines the request and response types for API calls
// interacting with packages, as well as the PackagesService to be implemented.

// Each packages v1alpha1 plugin must implement at least the following rpcs:
//
<<<<<<< HEAD
// service PackagesService {
//   rpc GetAvailablePackages(kubeappsapis.core.packages.v1alpha1.GetAvailablePackagesRequest) returns (kubeappsapis.core.packages.v1alpha1.GetAvailablePackagesResponse) {
//     option (google.api.http) = {
//       get: "/<plugin>/packages/v1alpha1/packages"
//     };
//   }
//   rpc GetPackageRepositories(kubeappsapis.core.packages.v1alpha1.GetPackageRepositoriesRequest) returns (kubeappsapis.core.packages.v1alpha1.GetPackageRepositoriesResponse) {
//     option (google.api.http) = {
//       get: "/<plugin>/packages/v1alpha1/packagerepositories"
//     };
//   }
//   rpc GetPackageMeta(kubeappsapis.core.packages.v1alpha1.GetPackageMetaRequest) returns (kubeappsapis.core.packages.v1alpha1.GetPackageMetaResponse) {
//     option (google.api.http) = {
//       get: "/<plugin>/packages/v1alpha1/packagemeta"
//     };
//   }
// }
=======
service PackagesService {
  rpc GetAvailablePackages(kubeappsapis.core.packages.v1alpha1.GetAvailablePackagesRequest) returns (kubeappsapis.core.packages.v1alpha1.GetAvailablePackagesResponse) {
    option (google.api.http) = {
      get: "/core/packages/v1alpha1/packages"
    };
  }
  rpc GetPackageRepositories(kubeappsapis.core.packages.v1alpha1.GetPackageRepositoriesRequest) returns (kubeappsapis.core.packages.v1alpha1.GetPackageRepositoriesResponse) {
    option (google.api.http) = {
      get: "/core/packages/v1alpha1/packagerepositories"
    };
  }
}
>>>>>>> ac201477
//
// Standard request and response messages for each required function are defined
// below for import and re-use.

// GetAvailablePackages
//
// Request for GetAvailablePackages
message GetAvailablePackagesRequest {
  // A cluster name can be provided if multiple clusters are configured,
  // otherwise the current cluster will be assumed.
  string cluster = 1;

  // A namespace can be provided if the packages available for install in a
  // specific namespace are required.
  string namespace = 2;

  // TODO: Add standard filters.
}

// AvailablePackage
// 
// An AvailablePackage defines a package available for installation.
message AvailablePackage {
  option (grpc.gateway.protoc_gen_openapiv2.options.openapiv2_schema) = {
    example: '{"name": "app1.example.com", "version": "9.10.09", "iconUrl": ""}'
  };

  // Available package name
  //
  // The fully qualified name of the package.
  string name = 1;

  // Available package version
  //
  // The version of the package in the repository.
  string version = 2;

  // Available package icon
  //
  // A url for an icon.
  string icon_url = 3;
  
  // PackageRepositoryReference
  //
  // A PackageRepository is identified by a fully qualified name and
  // optionally a specific namespace.
  message PackageRepositoryReference {
    // Package repository name
    //
    // The fully qualified name of the package repository.
    string name = 1;

    // Package repository namespace
    //
    // An optional namespace for namespaced package repositories.
    string namespace = 2;
  }
  // Package repository reference
  //
  // An optional package repository reference where this package is located. Not
  // all plugins may support this back reference (eg. kapp-controller)
  PackageRepositoryReference repository = 4;

  // Package repository plugin
  //
  // The plugin used to interact with this package repository.
  kubeappsapis.core.plugins.v1alpha1.Plugin plugin = 5;
}

// GetAvailablePackages
//
// Response for GetAvailablePackages
message GetAvailablePackagesResponse {
  option (grpc.gateway.protoc_gen_openapiv2.options.openapiv2_schema) = {
    example: '{"packages": [{"name": "app1.example.com", "version": "9.10.09", "iconUrl": ""}]}'
  };
  // List of AvailablePackage
  repeated AvailablePackage packages = 1;
}

// GetPackageRepositories
//
// Request for GetPackageRepositories
message GetPackageRepositoriesRequest {
  // A cluster name can be provided if multiple clusters are configured,
  // otherwise the current cluster will be assumed.
  string cluster = 1;

  // A namespace can be provided if the package repositories for a specific namespace
  // are requested, when supported by the packaging format.
  string namespace = 2;

  // TODO: Add standard filters. Potentially filter by plugin.
}

// PackageRepository
//
// A PackageRepository defines a repository of packages for installation.
message PackageRepository {
  option (grpc.gateway.protoc_gen_openapiv2.options.openapiv2_schema) = {
    example: '{"name": "repo-name.example.com", "namespace": "", "url": "foo.registry.example.com/repo-name/main@sha256:cecd9b51b1f29a773a5228fe04faec121c9fbd2969de55b0c3804269a1d57aa5"}'
  };

  // Package repository name
  //
  // The name identifying package repository on the cluster.
  string name = 1;
  
  // Package repository namespace
  //
  // An optional namespace for namespaced package repositories.
  string namespace = 2;
  
  // Package repository URL
  //
  // A url identifying the package repository location.
  string url = 3;

  // Package repository plugin
  //
  // The plugin used to interact with this package repository.
  kubeappsapis.core.plugins.v1alpha1.Plugin plugin = 4;

  // TODO: Other fields such as type, status... TBD.
}

// GetPackageRepositories
//
// Response for GetPackageRepositories
message GetPackageRepositoriesResponse {
  option (grpc.gateway.protoc_gen_openapiv2.options.openapiv2_schema) = {
    example: '{"repositories": [{"name": "repo-name.example.com", "namespace": "", "url": "foo.registry.example.com/repo-name/main@sha256:cecd9b51b1f29a773a5228fe04faec121c9fbd2969de55b0c3804269a1d57aa5"}]}'
  };
  // Repositories
  //
  // List of PackageRepository
  repeated PackageRepository repositories = 1;
}

message PackageReference {
  // required package name should be unique within the scope of specified repository, if specified
  string name = 1; 

  // A PackageRepository is identified by a fully qualified name and
  // optionally a specific namespace.
  message PackageRepositoryReference {
    string name = 1;
    string namespace = 2;
  }
  // An optional package repository reference where this package is located. Not
  // all plugins may support this back reference (eg. kapp-controller)
  PackageRepositoryReference repository = 2;
}

message GetPackageMetaRequest {
  PackageReference package = 1;
}

message GetPackageMetaResponse {
  message PackageMeta {
    string readme = 1;
  }
  PackageMeta meta = 1;
}<|MERGE_RESOLUTION|>--- conflicted
+++ resolved
@@ -11,25 +11,6 @@
 
 // Each packages v1alpha1 plugin must implement at least the following rpcs:
 //
-<<<<<<< HEAD
-// service PackagesService {
-//   rpc GetAvailablePackages(kubeappsapis.core.packages.v1alpha1.GetAvailablePackagesRequest) returns (kubeappsapis.core.packages.v1alpha1.GetAvailablePackagesResponse) {
-//     option (google.api.http) = {
-//       get: "/<plugin>/packages/v1alpha1/packages"
-//     };
-//   }
-//   rpc GetPackageRepositories(kubeappsapis.core.packages.v1alpha1.GetPackageRepositoriesRequest) returns (kubeappsapis.core.packages.v1alpha1.GetPackageRepositoriesResponse) {
-//     option (google.api.http) = {
-//       get: "/<plugin>/packages/v1alpha1/packagerepositories"
-//     };
-//   }
-//   rpc GetPackageMeta(kubeappsapis.core.packages.v1alpha1.GetPackageMetaRequest) returns (kubeappsapis.core.packages.v1alpha1.GetPackageMetaResponse) {
-//     option (google.api.http) = {
-//       get: "/<plugin>/packages/v1alpha1/packagemeta"
-//     };
-//   }
-// }
-=======
 service PackagesService {
   rpc GetAvailablePackages(kubeappsapis.core.packages.v1alpha1.GetAvailablePackagesRequest) returns (kubeappsapis.core.packages.v1alpha1.GetAvailablePackagesResponse) {
     option (google.api.http) = {
@@ -42,7 +23,6 @@
     };
   }
 }
->>>>>>> ac201477
 //
 // Standard request and response messages for each required function are defined
 // below for import and re-use.
