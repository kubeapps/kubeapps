import { mount, shallow } from "enzyme";
import * as Moniker from "moniker-native";
import * as React from "react";

import { Tab, Tabs } from "react-tabs";
import itBehavesLike from "../../shared/specs";
import { IChartState, IChartVersion, NotFoundError, UnprocessableEntity } from "../../shared/types";
import { ErrorSelector } from "../ErrorAlert";
import ErrorPageHeader from "../ErrorAlert/ErrorAlertHeader";
import LoadingWrapper from "../LoadingWrapper";
import AdvancedDeploymentForm from "./AdvancedDeploymentForm";
import BasicDeploymentForm from "./BasicDeploymentForm/BasicDeploymentForm";
import DeploymentForm, { IDeploymentFormProps, IDeploymentFormState } from "./DeploymentForm";

const defaultProps = {
  kubeappsNamespace: "kubeapps",
  chartID: "foo",
  chartVersion: "1.0.0",
  error: undefined,
  selected: {} as IChartState["selected"],
  deployChart: jest.fn(),
  push: jest.fn(),
  fetchChartVersions: jest.fn(),
  getChartVersion: jest.fn(),
  getChartValues: jest.fn(),
  getChartSchema: jest.fn(),
  namespace: "default",
  enableBasicForm: false,
};
const versions = [{ id: "foo", attributes: { version: "1.2.3" } }] as IChartVersion[];
let monikerChooseMock: jest.Mock;

itBehavesLike("aLoadingComponent", { component: DeploymentForm, props: defaultProps });

beforeEach(() => {
  monikerChooseMock = jest.fn();
  Moniker.choose = monikerChooseMock;
});

afterEach(() => {
  jest.resetAllMocks();
});

describe("renders an error", () => {
  it("renders an error if it cannot find the given chart", () => {
    const wrapper = mount(
      <DeploymentForm
        {...defaultProps}
        selected={{ error: new NotFoundError() } as IChartState["selected"]}
      />,
    );
    expect(wrapper.find(ErrorPageHeader).exists()).toBe(true);
    expect(wrapper.find(ErrorPageHeader).text()).toContain('Chart "foo" (1.0.0) not found');
  });

  it("renders a generic error", () => {
    const wrapper = shallow(
      <DeploymentForm
        {...defaultProps}
        selected={{ error: new Error() } as IChartState["selected"]}
      />,
    );
    expect(wrapper.find(ErrorSelector).exists()).toBe(true);
    expect(wrapper.find(ErrorSelector).html()).toContain("Sorry! Something went wrong");
  });

  it("renders a custom error if the deployment failed", () => {
    const wrapper = shallow(
      <DeploymentForm
        {...defaultProps}
        selected={
          {
            version: { attributes: {} },
            versions: [{ id: "foo", attributes: {} }],
          } as IChartState["selected"]
        }
        error={new UnprocessableEntity("wrong format!")}
      />,
    );
    wrapper.setState({ latestSubmittedReleaseName: "my-app" });
    expect(wrapper.find(ErrorSelector).exists()).toBe(true);
    expect(wrapper.find(ErrorSelector).html()).toContain(
      "Sorry! Something went wrong processing my-app",
    );
    expect(wrapper.find(ErrorSelector).html()).toContain("wrong format!");
  });

  it("the error does not change if the release name changes", () => {
    const expectedErrorMsg = "Sorry! Something went wrong processing my-app";

    const wrapper = shallow(
      <DeploymentForm
        {...defaultProps}
        selected={
          {
            version: { attributes: {} },
            versions: [{ id: "foo", attributes: {} }],
          } as IChartState["selected"]
        }
        error={new UnprocessableEntity("wrong format!")}
      />,
    );

    wrapper.setState({ latestSubmittedReleaseName: "my-app" });
    expect(wrapper.find(ErrorSelector).exists()).toBe(true);
    expect(wrapper.find(ErrorSelector).html()).toContain(expectedErrorMsg);
    wrapper.setState({ releaseName: "another-app" });
    expect(wrapper.find(ErrorSelector).html()).toContain(expectedErrorMsg);
  });
});

it("renders the full DeploymentForm", () => {
  const wrapper = shallow(
    <DeploymentForm {...defaultProps} selected={{ versions, version: versions[0] }} />,
  );
  expect(wrapper).toMatchSnapshot();
});

it("renders a release name by default, relying in Monickers output", () => {
  monikerChooseMock.mockImplementationOnce(() => "foo").mockImplementationOnce(() => "bar");

  let wrapper = shallow(
    <DeploymentForm {...defaultProps} selected={{ versions, version: versions[0] }} />,
  );
  const name1 = wrapper.state("releaseName") as string;
  expect(name1).toBe("foo");

  // When reloading the name should change
  wrapper = shallow(
    <DeploymentForm {...defaultProps} selected={{ versions, version: versions[0] }} />,
  );
  const name2 = wrapper.state("releaseName") as string;
  expect(name2).toBe("bar");
});

const initialValues = "some yaml text";
const chartVersion = {
  id: "foo",
  attributes: { version: "1.0", app_version: "1.0", created: "1" },
  relationships: {
    chart: {
      data: {
        name: "chart",
        description: "chart-description",
        keywords: [],
        maintainers: [],
        repo: {
          name: "repo",
          url: "http://example.com",
        },
        sources: [],
      },
    },
  },
};
const props: IDeploymentFormProps = {
  ...defaultProps,
  selected: {
    ...defaultProps.selected,
    versions: [chartVersion],
    version: chartVersion,
    values: initialValues,
  },
};
describe("stores modified values locally", () => {
  it("initializes the local values from props when props set", () => {
    const wrapper = shallow(<DeploymentForm {...props} />);

    wrapper.setProps(props);

    const localState: IDeploymentFormState = wrapper.instance().state as IDeploymentFormState;
    expect(localState.appValues).toEqual(initialValues);
  });

  it("updates initial values from props if not modified", () => {
    const wrapper = shallow(<DeploymentForm {...props} />);

    const updatedValuesFromProps = "some other yaml";
    wrapper.setProps({
      ...props,
      selected: {
        ...props.selected,
        values: updatedValuesFromProps,
      },
    });

    const localState: IDeploymentFormState = wrapper.instance().state as IDeploymentFormState;
    expect(localState.appValues).toEqual(updatedValuesFromProps);
  });

  it("does not update values from props if they have been modified in local state", () => {
    const wrapper = shallow(<DeploymentForm {...props} />);
    const modifiedValues = "user-modified values.yaml";
    const form: DeploymentForm = wrapper.instance() as DeploymentForm;
    form.handleValuesChange(modifiedValues);

    const updatedValuesFromProps = "some other yaml";
    wrapper.setProps({
      ...props,
      selected: {
        ...props.selected,
        values: updatedValuesFromProps,
      },
    });

    const localState: IDeploymentFormState = wrapper.instance().state as IDeploymentFormState;
    expect(localState.appValues).not.toEqual(updatedValuesFromProps);
    expect(localState.appValues).toEqual(modifiedValues);
  });
});

describe("when the basic form is not enabled", () => {
  it("the advanced editor should be shown", () => {
    const wrapper = shallow(<DeploymentForm {...props} enableBasicForm={false} />);
    expect(wrapper.find(LoadingWrapper)).not.toExist();
    expect(wrapper.find(AdvancedDeploymentForm)).toExist();
  });

  it("should not show the basic/advanced tabs", () => {
    const wrapper = shallow(<DeploymentForm {...props} enableBasicForm={false} />);
    expect(wrapper.find(LoadingWrapper)).not.toExist();
    expect(wrapper.find(Tabs)).not.toExist();
  });
});

describe("when the basic form is enabled", () => {
  it("renders the different tabs", () => {
    const basicFormParameters = {
      username: {
        path: "wordpressUsername",
        value: "user",
      },
    };
    const wrapper = mount(<DeploymentForm {...props} enableBasicForm={true} />);
    wrapper.setState({ appValues: "wordpressUsername: user", basicFormParameters });
    wrapper.update();
    expect(wrapper.find(LoadingWrapper)).not.toExist();
    expect(wrapper.find(Tabs)).toExist();
  });

  it("should not render the tabs if there are no basic parameters", () => {
    const wrapper = shallow(<DeploymentForm {...props} enableBasicForm={true} />);
    expect(wrapper.find(LoadingWrapper)).not.toExist();
    expect(wrapper.find(Tabs)).not.toExist();
  });

  it("changes the parameter value", () => {
    const basicFormParameters = {
      username: {
        path: "wordpressUsername",
        value: "user",
      },
    };
    const wrapper = mount(<DeploymentForm {...props} enableBasicForm={true} />);
    wrapper.setState({ appValues: "wordpressUsername: user", basicFormParameters });
    wrapper.update();

    // Fake onChange
    const input = wrapper.find(BasicDeploymentForm).find("input");
    const onChange = input.prop("onChange") as (e: React.FormEvent<HTMLInputElement>) => void;
    onChange({ currentTarget: { value: "foo" } } as React.FormEvent<HTMLInputElement>);

    expect(wrapper.state("basicFormParameters")).toEqual({
      username: {
        path: "wordpressUsername",
        value: "foo",
      },
    });
    expect(wrapper.state("appValues")).toBe("wordpressUsername: foo\n");
  });

<<<<<<< HEAD
  it("should update existing params if the app values change and the user clicks on the Basic tab", () => {
    const testProps = {
      ...props,
      selected: {
        ...props.selected,
        schema: { properties: { wordpressUsername: { type: "string", form: "username" } } },
      },
    };
    const basicFormParameters = {
      username: {
        path: "wordpressUsername",
        value: "user",
      },
    };
    const wrapper = mount(<DeploymentForm {...testProps} enableBasicForm={true} />);
    wrapper.setState({ appValues: "wordpressUsername: user", basicFormParameters });
    wrapper.update();

    // Fake onChange
    (wrapper.instance() as any).handleValuesChange("wordpressUsername: foo");
    wrapper.update();

    const tab = wrapper
      .find(Tab)
      .findWhere(t => t.text() === "Basic")
      .first();
    tab.simulate("click");

    expect(wrapper.state("basicFormParameters")).toMatchObject({
      username: {
        path: "wordpressUsername",
        value: "foo",
      },
    });
=======
  it("handles a parameter as a number", () => {
    const basicFormParameters = {
      replicas: {
        path: "replicas",
        value: 1,
        type: "integer",
      },
    };
    const wrapper = mount(<DeploymentForm {...props} enableBasicForm={true} />);
    wrapper.setState({ appValues: "replicas: 1", basicFormParameters });
    wrapper.update();

    // Fake onChange
    const input = wrapper.find(BasicDeploymentForm).find("input");
    const onChange = input.prop("onChange") as (e: React.FormEvent<HTMLInputElement>) => void;
    onChange({ currentTarget: { value: "2", valueAsNumber: 2, type: "number" } } as React.FormEvent<
      HTMLInputElement
    >);

    expect(wrapper.state("basicFormParameters")).toEqual({
      replicas: {
        path: "replicas",
        value: 2,
        type: "integer",
      },
    });
    expect(wrapper.state("appValues")).toBe("replicas: 2\n");
  });

  it("handles a parameter as a boolean", () => {
    const basicFormParameters = {
      enableMetrics: {
        path: "enableMetrics",
        value: false,
        type: "boolean",
      },
    };
    const wrapper = mount(<DeploymentForm {...props} enableBasicForm={true} />);
    wrapper.setState({ appValues: "enableMetrics: false", basicFormParameters });
    wrapper.update();

    // Fake onChange
    const input = wrapper.find(BasicDeploymentForm).find("input");
    const onChange = input.prop("onChange") as (e: React.FormEvent<HTMLInputElement>) => void;
    onChange({
      currentTarget: { value: "true", checked: true, type: "checkbox" },
    } as React.FormEvent<HTMLInputElement>);

    expect(wrapper.state("basicFormParameters")).toEqual({
      enableMetrics: {
        path: "enableMetrics",
        value: true,
        type: "boolean",
      },
    });
    expect(wrapper.state("appValues")).toBe("enableMetrics: true\n");
>>>>>>> 01514777
  });
});<|MERGE_RESOLUTION|>--- conflicted
+++ resolved
@@ -269,7 +269,6 @@
     expect(wrapper.state("appValues")).toBe("wordpressUsername: foo\n");
   });
 
-<<<<<<< HEAD
   it("should update existing params if the app values change and the user clicks on the Basic tab", () => {
     const testProps = {
       ...props,
@@ -304,7 +303,8 @@
         value: "foo",
       },
     });
-=======
+  });
+
   it("handles a parameter as a number", () => {
     const basicFormParameters = {
       replicas: {
@@ -361,6 +361,5 @@
       },
     });
     expect(wrapper.state("appValues")).toBe("enableMetrics: true\n");
->>>>>>> 01514777
   });
 });