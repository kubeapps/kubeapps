import { RouterAction } from "connected-react-router";
import * as yaml from "js-yaml";
import { assignWith, isEqual } from "lodash";
import * as React from "react";

import AccessURLTable from "../../containers/AccessURLTableContainer";
import ApplicationStatus from "../../containers/ApplicationStatusContainer";
import ResourceRef from "../../shared/ResourceRef";
import { IK8sList, IRBACRole, IRelease, IResource } from "../../shared/types";
import { ErrorSelector } from "../ErrorAlert";
import LoadingWrapper from "../LoadingWrapper";
import AppControls from "./AppControls";
import AppNotes from "./AppNotes";
import AppValues from "./AppValues";
import "./AppView.css";
import ChartInfo from "./ChartInfo";
import ResourceTable from "./ResourceTable";

export interface IAppViewProps {
  namespace: string;
  releaseName: string;
  app: IRelease;
  // TODO(miguel) how to make optional props? I tried adding error? but the container complains
  error: Error | undefined;
  deleteError: Error | undefined;
  getAppWithUpdateInfo: (releaseName: string, namespace: string) => void;
  deleteApp: (releaseName: string, namespace: string, purge: boolean) => Promise<boolean>;
  push: (location: string) => RouterAction;
}

interface IAppViewState {
  deployRefs: ResourceRef[];
  statefulSetRefs: ResourceRef[];
  daemonSetRefs: ResourceRef[];
  serviceRefs: ResourceRef[];
  ingressRefs: ResourceRef[];
  secretRefs: ResourceRef[];
  otherResources: ResourceRef[];
  manifest: IResource[];
}

interface IPartialAppViewState {
  deployRefs: ResourceRef[];
  statefulSetRefs: ResourceRef[];
  daemonSetRefs: ResourceRef[];
  serviceRefs: ResourceRef[];
  ingressRefs: ResourceRef[];
  secretRefs: ResourceRef[];
  otherResources: ResourceRef[];
}

const RequiredRBACRoles: { [s: string]: IRBACRole[] } = {
  view: [
    {
      apiGroup: "apps",
      resource: "deployments",
      verbs: ["list", "watch"],
    },
    {
      apiGroup: "apps",
      resource: "services",
      verbs: ["list", "watch"],
    },
  ],
};

class AppView extends React.Component<IAppViewProps, IAppViewState> {
  public state: IAppViewState = {
    manifest: [],
    ingressRefs: [],
    deployRefs: [],
    statefulSetRefs: [],
    daemonSetRefs: [],
    otherResources: [],
    serviceRefs: [],
    secretRefs: [],
  };

  public async componentDidMount() {
    const { releaseName, getAppWithUpdateInfo, namespace } = this.props;
    getAppWithUpdateInfo(releaseName, namespace);
  }

  // componentWillReceiveProps is deprecated use componentDidUpdate instead
  public componentWillReceiveProps(nextProps: IAppViewProps) {
    const { releaseName, getAppWithUpdateInfo, namespace } = this.props;
    if (nextProps.namespace !== namespace) {
      getAppWithUpdateInfo(releaseName, nextProps.namespace);
      return;
    }
    if (nextProps.error) {
      return;
    }
    const newApp = nextProps.app;
    if (!newApp) {
      return;
    }

    // TODO(prydonius): Okay to use non-safe load here since we assume the
    // manifest is pre-parsed by Helm and Kubernetes. Look into switching back
    // to safeLoadAll once https://github.com/nodeca/js-yaml/issues/456 is
    // resolved.
    let manifest: IResource[] = yaml.loadAll(newApp.manifest, undefined, { json: true });
    // Filter out elements in the manifest that does not comply
    // with { kind: foo }
    manifest = manifest.filter(r => r && r.kind);
    if (!isEqual(manifest, this.state.manifest)) {
      this.setState({ manifest });
    } else {
      return;
    }

    // Iterate over the current manifest to populate the initial state
    this.setState(this.parseResources(manifest, newApp.namespace));
  }

  public render() {
    if (this.props.error) {
      return (
        <ErrorSelector
          error={this.props.error}
          defaultRequiredRBACRoles={RequiredRBACRoles}
          action="view"
          resource={`Application ${this.props.releaseName}`}
          namespace={this.props.namespace}
        />
      );
    }

    return this.props.app && this.props.app.info ? this.appInfo() : <LoadingWrapper />;
  }

  public appInfo() {
    const { app, push } = this.props;
    const {
      serviceRefs,
      ingressRefs,
      deployRefs,
      statefulSetRefs,
      daemonSetRefs,
      secretRefs,
      otherResources,
    } = this.state;
    return (
      <section className="AppView padding-b-big">
        <main>
          <div className="container">
            {this.props.deleteError && (
              <ErrorSelector
                error={this.props.deleteError}
                defaultRequiredRBACRoles={RequiredRBACRoles}
                action="delete"
                resource={`Application ${this.props.releaseName}`}
                namespace={this.props.namespace}
              />
            )}
            <div className="row collapse-b-tablet">
              <div className="col-3">
                <ChartInfo app={app} />
              </div>
              <div className="col-9">
                <div className="row padding-t-bigger">
                  <div className="col-4">
                    <ApplicationStatus
                      deployRefs={deployRefs}
                      statefulsetRefs={statefulSetRefs}
                      daemonsetRefs={daemonSetRefs}
                      info={app.info!}
                    />
                  </div>
                  <div className="col-8 text-r">
                    <AppControls app={app} deleteApp={this.deleteApp} push={push} />
                  </div>
                </div>
                <AccessURLTable serviceRefs={serviceRefs} ingressRefs={ingressRefs} />
                <AppNotes notes={app.info && app.info.status && app.info.status.notes} />
<<<<<<< HEAD
                <SecretsTable secretRefs={secretRefs} />
                <WorkloadTable
                  resourceRefs={deployRefs}
                  title="Deployments"
                  status={{
                    DESIRED: "replicas",
                    "UP-TO-DATE": "updatedReplicas",
                    AVAILABLE: "availableReplicas",
                  }}
                />
                <WorkloadTable
                  resourceRefs={statefulSetRefs}
                  title="StatefulSets"
                  status={{
                    DESIRED: "replicas",
                    "UP-TO-DATE": "updatedReplicas",
                    READY: "readyReplicas",
                  }}
                />
                <WorkloadTable
                  resourceRefs={daemonSetRefs}
                  title="DaemonSets"
                  status={{
                    DESIRED: "currentNumberScheduled",
                    AVAILABLE: "numberReady",
                  }}
                />
                <ServicesTable serviceRefs={serviceRefs} />
                <OtherResourcesTable otherResources={otherResources} />
                <AppValues values={(app.config && app.config.raw) || ""} />
=======
                <ResourceTable resourceRefs={secretRefs} title="Secrets" />
                <ResourceTable resourceRefs={deployRefs} title="Deployments" />
                <ResourceTable resourceRefs={statefulSetRefs} title="StatefulSets" />
                <ResourceTable resourceRefs={daemonSetRefs} title="DaemonSets" />
                <ResourceTable resourceRefs={serviceRefs} title="Services" />
                <ResourceTable resourceRefs={otherResources} title="Other Resources" />
>>>>>>> 562d88bc
              </div>
            </div>
          </div>
        </main>
      </section>
    );
  }

  private parseResources(
    resources: Array<IResource | IK8sList<IResource, {}>>,
    releaseNamespace: string,
  ): IPartialAppViewState {
    const result: IPartialAppViewState = {
      ingressRefs: [],
      deployRefs: [],
      statefulSetRefs: [],
      daemonSetRefs: [],
      otherResources: [],
      serviceRefs: [],
      secretRefs: [],
    };
    resources.forEach(i => {
      // The item may be a list
      const itemList = i as IK8sList<IResource, {}>;
      if (itemList.items) {
        // If the resource  has a list of items, treat them as a list
        // A List can contain an arbitrary set of resources so we treat them as an
        // additional manifest. We merge the current result with the resources of
        // the List, concatenating items from both.
        assignWith(
          result,
          this.parseResources((i as IK8sList<IResource, {}>).items, releaseNamespace),
          // Merge the list with the current result
          (prev, newArray) => prev.concat(newArray),
        );
      } else {
        const item = i as IResource;
        const resource = { isFetching: true, item };
        switch (i.kind) {
          case "Deployment":
            result.deployRefs.push(new ResourceRef(resource.item, releaseNamespace));
            break;
          case "StatefulSet":
            result.statefulSetRefs.push(new ResourceRef(resource.item, releaseNamespace));
            break;
          case "DaemonSet":
            result.daemonSetRefs.push(new ResourceRef(resource.item, releaseNamespace));
            break;
          case "Service":
            result.serviceRefs.push(new ResourceRef(resource.item, releaseNamespace));
            break;
          case "Ingress":
            result.ingressRefs.push(new ResourceRef(resource.item, releaseNamespace));
            break;
          case "Secret":
            result.secretRefs.push(new ResourceRef(resource.item, releaseNamespace));
            break;
          default:
            result.otherResources.push(new ResourceRef(resource.item, releaseNamespace));
        }
      }
    });
    return result;
  }

  private deleteApp = (purge: boolean) => {
    return this.props.deleteApp(this.props.releaseName, this.props.namespace, purge);
  };
}

export default AppView;<|MERGE_RESOLUTION|>--- conflicted
+++ resolved
@@ -174,45 +174,13 @@
                 </div>
                 <AccessURLTable serviceRefs={serviceRefs} ingressRefs={ingressRefs} />
                 <AppNotes notes={app.info && app.info.status && app.info.status.notes} />
-<<<<<<< HEAD
-                <SecretsTable secretRefs={secretRefs} />
-                <WorkloadTable
-                  resourceRefs={deployRefs}
-                  title="Deployments"
-                  status={{
-                    DESIRED: "replicas",
-                    "UP-TO-DATE": "updatedReplicas",
-                    AVAILABLE: "availableReplicas",
-                  }}
-                />
-                <WorkloadTable
-                  resourceRefs={statefulSetRefs}
-                  title="StatefulSets"
-                  status={{
-                    DESIRED: "replicas",
-                    "UP-TO-DATE": "updatedReplicas",
-                    READY: "readyReplicas",
-                  }}
-                />
-                <WorkloadTable
-                  resourceRefs={daemonSetRefs}
-                  title="DaemonSets"
-                  status={{
-                    DESIRED: "currentNumberScheduled",
-                    AVAILABLE: "numberReady",
-                  }}
-                />
-                <ServicesTable serviceRefs={serviceRefs} />
-                <OtherResourcesTable otherResources={otherResources} />
-                <AppValues values={(app.config && app.config.raw) || ""} />
-=======
                 <ResourceTable resourceRefs={secretRefs} title="Secrets" />
                 <ResourceTable resourceRefs={deployRefs} title="Deployments" />
                 <ResourceTable resourceRefs={statefulSetRefs} title="StatefulSets" />
                 <ResourceTable resourceRefs={daemonSetRefs} title="DaemonSets" />
                 <ResourceTable resourceRefs={serviceRefs} title="Services" />
                 <ResourceTable resourceRefs={otherResources} title="Other Resources" />
->>>>>>> 562d88bc
+                <AppValues values={(app.config && app.config.raw) || ""} />
               </div>
             </div>
           </div>
