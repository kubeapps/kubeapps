--- conflicted
+++ resolved
@@ -172,13 +172,8 @@
   }
 
   public appInfo() {
-<<<<<<< HEAD
     const { app, push } = this.props;
-    const { serviceRefs, ingressRefs, deployRefs, secretNames, otherResources } = this.state;
-=======
-    const { app, updateInfo, push } = this.props;
     const { serviceRefs, ingressRefs, deployRefs, secretRefs, otherResources } = this.state;
->>>>>>> f7dfa9c7
     return (
       <section className="AppView padding-b-big">
         <main>
