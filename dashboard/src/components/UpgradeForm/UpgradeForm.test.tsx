import { mount, shallow } from "enzyme";
import * as React from "react";
import itBehavesLike from "../../shared/specs";

import { IChartState, IChartVersion, UnprocessableEntity } from "../../shared/types";
import DeploymentFormBody from "../DeploymentFormBody/DeploymentFormBody";
import { ErrorSelector } from "../ErrorAlert";
import UpgradeForm, { IUpgradeFormProps } from "./UpgradeForm";

const versions = [{ id: "foo", attributes: { version: "1.2.3" } }] as IChartVersion[];

const defaultProps = {
  appCurrentVersion: "1.0.0",
  appCurrentValues: "foo: bar",
  chartName: "my-chart",
  namespace: "default",
  releaseName: "my-release",
  repo: "my-repo",
<<<<<<< HEAD
  selected: { versions } as IChartState["selected"],
=======
  selected: {} as IChartState["selected"],
>>>>>>> a10f05ce
  deployed: {} as IChartState["deployed"],
  upgradeApp: jest.fn(),
  push: jest.fn(),
  goBack: jest.fn(),
  fetchChartVersions: jest.fn(),
  getChartVersion: jest.fn(),
  error: undefined,
} as IUpgradeFormProps;

itBehavesLike("aLoadingComponent", {
  component: UpgradeForm,
  props: { ...defaultProps, selected: { versions: [] } },
});

it("fetches the available versions", () => {
  const fetchChartVersions = jest.fn();
  shallow(<UpgradeForm {...defaultProps} fetchChartVersions={fetchChartVersions} />);
  expect(fetchChartVersions).toHaveBeenCalledWith(`${defaultProps.repo}/${defaultProps.chartName}`);
});

describe("renders an error", () => {
  it("renders a custom error if the deployment failed", () => {
    const wrapper = shallow(
      <UpgradeForm
        {...defaultProps}
        selected={
          {
            version: { attributes: {} },
            versions: [{ id: "foo", attributes: {} }],
          } as IChartState["selected"]
        }
        error={new UnprocessableEntity("wrong format!")}
      />,
    );
    wrapper.setState({ latestSubmittedReleaseName: "my-app" });
    expect(wrapper.find(ErrorSelector).exists()).toBe(true);
    expect(wrapper.find(ErrorSelector).html()).toContain(
      "Sorry! Something went wrong processing my-release",
    );
    expect(wrapper.find(ErrorSelector).html()).toContain("wrong format!");
  });
});

it("renders the full UpgradeForm", () => {
  const wrapper = shallow(
    <UpgradeForm {...defaultProps} selected={{ versions, version: versions[0] }} />,
  );
  expect(wrapper).toMatchSnapshot();
});

it("forwards the appValues when modified", () => {
  const wrapper = shallow(<UpgradeForm {...defaultProps} />);
  const handleValuesChange: (v: string) => void = wrapper
    .find(DeploymentFormBody)
    .prop("setValues");
  handleValuesChange("foo: bar");

  expect(wrapper.state("appValues")).toBe("foo: bar");
  expect(wrapper.find(DeploymentFormBody).prop("appValues")).toBe("foo: bar");
});

it("triggers an upgrade when submitting the form", done => {
  const releaseName = "my-release";
  const namespace = "default";
  const appValues = "foo: bar";
  const schema = { properties: { foo: { type: "string" } } };
  const upgradeApp = jest.fn(() => true);
  const push = jest.fn();
  const wrapper = mount(
    <UpgradeForm
      {...defaultProps}
      selected={{ versions, version: versions[0], schema }}
      upgradeApp={upgradeApp}
      push={push}
      namespace={namespace}
    />,
  );
  wrapper.setState({ releaseName, appValues });
  wrapper.find("form").simulate("submit");
  expect(upgradeApp).toHaveBeenCalledWith(versions[0], releaseName, namespace, appValues, schema);
  setTimeout(() => {
    expect(push).toHaveBeenCalledWith("/apps/ns/default/my-release");
    done();
  }, 1);
});

describe("when receiving new props", () => {
  it("should calculate the modifications from the default and the current values", () => {
    const currentValues = "a: b\nc: d\n";
    const defaultValues = "a: b\n";
    const expectedModifications = [{ op: "add", path: "/c", value: "d" }];
    const wrapper = shallow(<UpgradeForm {...defaultProps} appCurrentValues={currentValues} />);
    wrapper.setProps({ deployed: { values: defaultValues } });

    expect(wrapper.state("modifications")).toEqual(expectedModifications);
<<<<<<< HEAD
=======
    expect(wrapper.state("appValues")).toEqual(currentValues);
>>>>>>> a10f05ce
  });

  it("should apply modifications if a new version is selected", () => {
    const defaultValues = "a: b\n";
    const modifications = [{ op: "add", path: "/c", value: "d" }];
    const wrapper = shallow(<UpgradeForm {...defaultProps} />);
    wrapper.setState({ modifications });
<<<<<<< HEAD
    wrapper.setProps({ selected: { versions: [], version: {}, values: defaultValues } });
=======
    wrapper.setProps({ selected: { version: {}, values: defaultValues } });
>>>>>>> a10f05ce

    expect(wrapper.state("appValues")).toEqual("a: b\nc: d\n");
  });

  it("won't apply changes if the values have been manually modified", () => {
    const userValues = "a: b\n";
    const modifications = [{ op: "add", path: "/c", value: "d" }];
    const wrapper = shallow(<UpgradeForm {...defaultProps} />);
    wrapper.setState({ modifications, valuesModified: true, appValues: userValues });
<<<<<<< HEAD
    wrapper.setProps({ selected: { versions: [], version: {} } });
=======
    wrapper.setProps({ selected: { version: {} } });
>>>>>>> a10f05ce

    expect(wrapper.state("appValues")).toEqual(userValues);
  });

  [
    {
      description: "should merge modifications from the values and the new version defaults",
      defaultValues: "foo: bar\n",
      deployedValues: "foo: bar\nmy: var\n",
      newDefaultValues: "notFoo: bar",
      result: "notFoo: bar\nmy: var\n",
    },
    {
      description: "should modify the default values",
      defaultValues: "foo: bar\n",
      deployedValues: "foo: BAR\nmy: var\n",
      newDefaultValues: "foo: bar",
      result: "foo: BAR\nmy: var\n",
    },
    {
      description: "should delete an element in the defaults",
      defaultValues: "foo: bar\n",
      deployedValues: "my: var\n",
      newDefaultValues: "foo: bar\n",
      result: "my: var\n",
    },
    {
      description: "should add an element in an array",
      defaultValues: `foo:
  - foo1:
    bar1: value1
`,
      deployedValues: `foo:
  - foo1: 
    bar1: value1
  - foo2: 
    bar2: value2
`,
      newDefaultValues: `foo:
    - foo1:
      bar1: value1
`,
      result: `foo:
  - foo1: 
    bar1: value1
  - foo2: 
    bar2: value2
`,
    },
    {
      description: "should delete an element in an array",
      defaultValues: `foo:
  - foo1:
    bar1: value1
  - foo2:
    bar2: value2
`,
      deployedValues: `foo:
  - foo1: 
    bar1: value1
`,
      newDefaultValues: `foo:
  - foo1:
    bar1: value1
  - foo2:
    bar2: value2
`,
      result: `foo:
  - foo1: 
    bar1: value1
`,
    },
  ].forEach(t => {
    it(t.description, () => {
      const deployed = {
        values: t.defaultValues,
        requested: true,
      };
      const newSelected = {
        ...defaultProps.selected,
        version: { trigger: "change" },
        values: t.newDefaultValues,
      };
      const wrapper = shallow(
        <UpgradeForm {...defaultProps} appCurrentValues={t.deployedValues} />,
      );
      wrapper.setProps({ deployed });

      // Apply new version
      wrapper.setProps({ selected: newSelected });
      expect(wrapper.state("appValues")).toEqual(t.result);
    });
  });
});<|MERGE_RESOLUTION|>--- conflicted
+++ resolved
@@ -16,11 +16,7 @@
   namespace: "default",
   releaseName: "my-release",
   repo: "my-repo",
-<<<<<<< HEAD
   selected: { versions } as IChartState["selected"],
-=======
-  selected: {} as IChartState["selected"],
->>>>>>> a10f05ce
   deployed: {} as IChartState["deployed"],
   upgradeApp: jest.fn(),
   push: jest.fn(),
@@ -116,10 +112,7 @@
     wrapper.setProps({ deployed: { values: defaultValues } });
 
     expect(wrapper.state("modifications")).toEqual(expectedModifications);
-<<<<<<< HEAD
-=======
     expect(wrapper.state("appValues")).toEqual(currentValues);
->>>>>>> a10f05ce
   });
 
   it("should apply modifications if a new version is selected", () => {
@@ -127,11 +120,7 @@
     const modifications = [{ op: "add", path: "/c", value: "d" }];
     const wrapper = shallow(<UpgradeForm {...defaultProps} />);
     wrapper.setState({ modifications });
-<<<<<<< HEAD
     wrapper.setProps({ selected: { versions: [], version: {}, values: defaultValues } });
-=======
-    wrapper.setProps({ selected: { version: {}, values: defaultValues } });
->>>>>>> a10f05ce
 
     expect(wrapper.state("appValues")).toEqual("a: b\nc: d\n");
   });
@@ -141,11 +130,7 @@
     const modifications = [{ op: "add", path: "/c", value: "d" }];
     const wrapper = shallow(<UpgradeForm {...defaultProps} />);
     wrapper.setState({ modifications, valuesModified: true, appValues: userValues });
-<<<<<<< HEAD
     wrapper.setProps({ selected: { versions: [], version: {} } });
-=======
-    wrapper.setProps({ selected: { version: {} } });
->>>>>>> a10f05ce
 
     expect(wrapper.state("appValues")).toEqual(userValues);
   });
