import { RouterAction } from "connected-react-router";
import * as jsonpatch from "fast-json-patch";
import { JSONSchema4 } from "json-schema";
import * as React from "react";
import * as YAML from "yaml";

import { deleteValue, setValue } from "../../shared/schema";
import { IChartState, IChartVersion } from "../../shared/types";
import DeploymentFormBody from "../DeploymentFormBody/DeploymentFormBody";
import { ErrorSelector } from "../ErrorAlert";

export interface IUpgradeFormProps {
  appCurrentVersion: string;
  appCurrentValues?: string;
  chartName: string;
  namespace: string;
  releaseName: string;
  repo: string;
  error: Error | undefined;
  selected: IChartState["selected"];
  deployed: IChartState["deployed"];
  upgradeApp: (
    version: IChartVersion,
    releaseName: string,
    namespace: string,
    values?: string,
    schema?: JSONSchema4,
  ) => Promise<boolean>;
  push: (location: string) => RouterAction;
  goBack: () => RouterAction;
  fetchChartVersions: (id: string) => Promise<IChartVersion[]>;
  getChartVersion: (id: string, chartVersion: string) => void;
}

interface IUpgradeFormState {
  appValues: string;
  valuesModified: boolean;
  isDeploying: boolean;
  modifications?: jsonpatch.Operation[];
}

class UpgradeForm extends React.Component<IUpgradeFormProps, IUpgradeFormState> {
  public state: IUpgradeFormState = {
    appValues: this.props.appCurrentValues || "",
    isDeploying: false,
    valuesModified: false,
  };

  public componentDidUpdate = (prevProps: IUpgradeFormProps) => {
    let modifications = this.state.modifications;
    if (this.props.deployed.values && !modifications) {
      // Calculate modifications from the default values
      const defaultValuesObj = YAML.parse(this.props.deployed.values);
      const deployedValuesObj = YAML.parse(this.props.appCurrentValues || "");
      modifications = jsonpatch.compare(defaultValuesObj, deployedValuesObj);
      this.setState({ modifications });
      this.setState({ appValues: this.applyModifications(modifications, this.state.appValues) });
    }

    if (prevProps.selected.version !== this.props.selected.version && !this.state.valuesModified) {
      // Apply modifications to the new selected version
      const appValues = modifications
        ? this.applyModifications(modifications, this.props.selected.values || "")
        : this.props.selected.values || "";
      this.setState({ appValues });
    }
  };

  public render() {
    const { namespace, releaseName, error } = this.props;
    if (error) {
      return (
        <ErrorSelector error={error} namespace={namespace} action="update" resource={releaseName} />
      );
    }

    const chartID = `${this.props.repo}/${this.props.chartName}`;
    return (
      <form className="container padding-b-bigger" onSubmit={this.handleDeploy}>
        <div className="row">
          <div className="col-12">
            <h2>{`${this.props.releaseName} (${chartID})`}</h2>
          </div>
          <div className="col-8">
            <DeploymentFormBody
              chartID={chartID}
              chartVersion={this.props.appCurrentVersion}
<<<<<<< HEAD
              deployedValues={this.props.appCurrentValues || ""}
=======
>>>>>>> a10f05ce
              namespace={this.props.namespace}
              releaseName={this.props.releaseName}
              selected={this.props.selected}
              push={this.props.push}
              goBack={this.props.goBack}
              fetchChartVersions={this.props.fetchChartVersions}
              getChartVersion={this.props.getChartVersion}
              setValues={this.handleValuesChange}
              appValues={this.state.appValues}
              setValuesModified={this.setValuesModified}
            />
          </div>
        </div>
      </form>
    );
  }

  public setValuesModified = () => {
    this.setState({ valuesModified: true });
  };

  public handleValuesChange = (value: string) => {
    this.setState({ appValues: value });
  };

  public handleDeploy = async (e: React.FormEvent<HTMLFormElement>) => {
    e.preventDefault();
    const { selected, push, upgradeApp, releaseName, namespace } = this.props;
    const { appValues } = this.state;

    this.setState({ isDeploying: true });
    if (selected.version) {
      const deployed = await upgradeApp(
        selected.version,
        releaseName,
        namespace,
        appValues,
        selected.schema,
      );
      this.setState({ isDeploying: false });
      if (deployed) {
        push(`/apps/ns/${namespace}/${releaseName}`);
      }
    }
  };

  private applyModifications(modifications: jsonpatch.Operation[], appValues: string) {
    // And we add any possible change made to the original version
    if (modifications.length) {
      modifications.forEach(modification => {
        // Transform the JSON Path to the format expected by setValue
        // /a/b/c => a.b.c
        const path = modification.path.replace(/^\//, "").replace(/\//g, ".");
        if (modification.op === "remove") {
          appValues = deleteValue(appValues, path);
        } else {
          // Transform the modification as a ReplaceOperation to read its value
          const value = (modification as jsonpatch.ReplaceOperation<any>).value;
          appValues = setValue(appValues, path, value);
        }
      });
    }
    return appValues;
  }
}

export default UpgradeForm;<|MERGE_RESOLUTION|>--- conflicted
+++ resolved
@@ -85,10 +85,7 @@
             <DeploymentFormBody
               chartID={chartID}
               chartVersion={this.props.appCurrentVersion}
-<<<<<<< HEAD
               deployedValues={this.props.appCurrentValues || ""}
-=======
->>>>>>> a10f05ce
               namespace={this.props.namespace}
               releaseName={this.props.releaseName}
               selected={this.props.selected}
