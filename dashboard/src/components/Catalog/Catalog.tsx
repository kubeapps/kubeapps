--- conflicted
+++ resolved
@@ -6,13 +6,9 @@
 import Column from "components/js/Column";
 import Row from "components/js/Row";
 import { push } from "connected-react-router";
-import { debounce, flatten, get, intersection, isEqual, trimStart, uniq, without } from "lodash";
+import { debounce, flatten, get, intersection, trimStart, uniq, without } from "lodash";
 import { ParsedQs } from "qs";
-<<<<<<< HEAD
 import React, { useCallback, useEffect, useRef, useState } from "react";
-=======
-import React, { useEffect, useRef, useState } from "react";
->>>>>>> fbd9e013
 import { useDispatch } from "react-redux";
 import { Link } from "react-router-dom";
 import { app } from "shared/url";
@@ -151,24 +147,27 @@
 
   const firstUpdate = useRef(true);
   useEffect(() => {
-<<<<<<< HEAD
-    // when the current repo changes, re-fetch categories
-    fetchChartCategories(cluster, namespace, currentRepo);
-  }, [fetchChartCategories, cluster, namespace, currentRepo]);
-
-  const firstUpdate = useRef(true);
-  useEffect(() => {
     if (firstUpdate.current) {
       // actions when the component is mounted for the first time
       firstUpdate.current = false;
       setCurrentSearchQuery("");
       setCurrentRepo("");
-      setFilters({ ...initialFilterState() });
       dispatch(actions.charts.resetChartsSearch());
       fetchCharts(cluster, namespace, repo, currentSearchQuery);
       getCSVs(cluster, namespace);
+      fetchChartCategories(cluster, namespace);
     }
-  }, [dispatch, getCSVs, fetchCharts, cluster, namespace, currentRepo, currentSearchQuery, repo]);
+  }, [
+    dispatch,
+    getCSVs,
+    fetchCharts,
+    fetchChartCategories,
+    cluster,
+    namespace,
+    currentRepo,
+    currentSearchQuery,
+    repo,
+  ]);
 
   const debouncedfetchChartsSearch = useCallback(
     debounce((q: string) => {
@@ -176,17 +175,6 @@
     }, 500),
     [fetchCharts, cluster, namespace, currentRepo],
   );
-=======
-    if (firstUpdate.current) {
-      // actions when the component is mounted for the first time
-      firstUpdate.current = false;
-      setCurrentRepo("");
-      fetchChartCategories(cluster, namespace);
-      fetchCharts(cluster, namespace, repo);
-      getCSVs(cluster, namespace);
-    }
-  }, [dispatch, getCSVs, fetchCharts, fetchChartCategories, cluster, namespace, currentRepo, repo]);
->>>>>>> fbd9e013
 
   // Only one search filter can be set
   const searchFilter = filters[filterNames.SEARCH][0] || "";
@@ -237,7 +225,13 @@
         filters[filterNames.TYPE].length === 0 || filters[filterNames.TYPE].includes("Operators"),
     )
     .filter(() => filters[filterNames.REPO].length === 0)
-    .filter(c => new RegExp(escapeRegExp(searchFilter), "i").test(c.metadata.name))
+    .filter(c => {
+      const regex = new RegExp(escapeRegExp(currentSearchQuery), "i");
+      return (
+        regex.test(c.metadata.name) ||
+        c?.spec?.customresourcedefinitions?.owned.find(crd => regex.test(crd.displayName))
+      );
+    })
     .filter(
       c =>
         filters[filterNames.OPERATOR_PROVIDER].length === 0 ||
@@ -266,10 +260,7 @@
       {error && (
         <Alert theme="danger">An error occurred while fetching the catalog: {error.message}</Alert>
       )}
-      {isEqual(filters, initialFilterState()) &&
-      status === actions.charts.finishedStatus &&
-      charts.length === 0 &&
-      csvs.length === 0 ? (
+      {charts.length === 0 && filteredChartsSearch.length === 0 && csvs.length === 0 ? (
         <div className="empty-catalog">
           <CdsIcon shape="bundle" />
           <p>The current catalog is empty.</p>
@@ -368,10 +359,6 @@
                       Query: {search.query}
                       <CdsIcon shape="times" onClick={removeSearchQuery()} />
                     </span>
-                    <span>
-                      {filteredChartsSearch.length} result
-                      {filteredChartsSearch.length !== 1 ? "s" : ""}{" "}
-                    </span>
                   </>
                 ) : (
                   <></>
