--- conflicted
+++ resolved
@@ -117,19 +117,12 @@
       `${api.charts.base(cluster, namespace)}/charts/${id}`,
     getVersion: (cluster: string, namespace: string, id: string, version: string) =>
       `${api.charts.get(cluster, namespace, id)}/versions/${encodeURIComponent(version)}`,
-<<<<<<< HEAD
     list: (cluster: string, namespace: string, repos: string, query: string) =>
       `${api.charts.base(cluster, namespace)}/charts?${query ? "&q=" + query : ""}${
         repos ? `&repos=${repos}` : ""
       }`,
-    getChartCategories: (cluster: string, namespace: string, repos?: string) =>
-      `${api.charts.base(cluster, namespace)}/charts/categories${repos ? `?repos=${repos}` : ""}`,
-=======
-    list: (cluster: string, namespace: string, repo?: string) =>
-      `${api.charts.base(cluster, namespace)}/charts${repo ? `/${repo}` : ""}`,
     getChartCategories: (cluster: string, namespace: string) =>
       `${api.charts.base(cluster, namespace)}/charts/categories`,
->>>>>>> f44059ce
     listVersions: (cluster: string, namespace: string, id: string) =>
       `${api.charts.get(cluster, namespace, id)}/versions`,
     getReadme: (cluster: string, namespace: string, id: string, version: string) =>
