--- conflicted
+++ resolved
@@ -1,11 +1,8 @@
-<<<<<<< HEAD
 @import "~@cds/core/global.min.css"; // clarity core global styles
 @import "~@cds/core/styles/theme.dark.min.css"; // clarity core dark theme
 @import "~@cds/core/styles/module.shims.min.css"; // non-evergreen browser shims
 @import "~@cds/city/css/bundles/default.min.css"; // load base font
 // clarity UI light/dark themes should be conditionalled loaded since they don't support dynamic theming
-=======
->>>>>>> 114ce8fe
 body {
   margin: 0;
   padding: 0;
@@ -15,41 +12,4 @@
   /* Fix positioning */
   position: relative;
   bottom: -0.125em;
-<<<<<<< HEAD
-}
-
-.centered-modal {
-  position: absolute;
-  top: 50%;
-  left: 50%;
-  right: auto;
-  bottom: auto;
-  border: 1px solid var(--cds-alias-object-border-color, #ccc);
-  background-color: var(--cds-alias-object-interaction-background), #fff;
-  overflow: auto;
-  border-radius: 4px;
-  outline: none;
-  padding: 20px;
-  margin-right: -50%;
-  transform: translate(-50%, -50%);
-
-  // Copied from the CdsButton style
-  .button {
-    border-radius: 0.125rem;
-    cursor: pointer;
-    border: 1px solid;
-    text-transform: uppercase;
-    line-height: 1.5rem;
-    letter-spacing: 0.12em;
-    font-size: 0.5rem;
-    font-weight: 500;
-    height: 1.5rem;
-    padding: 0 0.5rem;
-    border-color: var(--cds-alias-status-info);
-    background-color: var(--cds-alias-status-info);
-    color: var(--cds-global-typography-color-100, #fff);
-    margin: 0.5rem 0 0 0.5rem;
-  }
-=======
->>>>>>> 114ce8fe
 }