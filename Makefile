--- conflicted
+++ resolved
@@ -35,10 +35,9 @@
 kubeapps/dashboard:
 	docker build -t kubeapps/dashboard:$(VERSION) -f dashboard/Dockerfile dashboard/
 
-<<<<<<< HEAD
 tiller-proxy:
 	docker build -t kubeapps/tiller-proxy -f ./cmd/tiller-proxy/Dockerfile .
-=======
+
 test: $(EMBEDDED_STATIC)
 	$(GO) test $(GO_PACKAGES)
 
@@ -54,7 +53,6 @@
 
 test-%:
 	$(GO) test -v $(IMPORT_PATH)/cmd/$*
->>>>>>> 23b71988
 
 fmt:
 	$(GOFMT) -s -w $(GO_FILES)
